--- conflicted
+++ resolved
@@ -54,11 +54,6 @@
     subscription_key  String          @unique @default(uuid())
     email             String
     organizationName  String?
-<<<<<<< HEAD
-
-    @@unique([hotkey, api_key])
-=======
->>>>>>> 1d7374ef
 }
 
 model Task {
