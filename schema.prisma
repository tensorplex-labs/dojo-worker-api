--- conflicted
+++ resolved
@@ -43,7 +43,7 @@
     created_at        DateTime        @default(now())
     updated_at        DateTime        @updatedAt
     hotkey            String          @unique
-    api_key           String
+    api_key           String          @unique
     api_key_expire_at DateTime
     // not necessary anymore since GET APIs must be public
     // ip_address        String?
@@ -54,11 +54,6 @@
     subscription_key  String          @unique @default(uuid())
     email             String
     organizationName  String?
-<<<<<<< HEAD
-=======
-
-    @@unique([hotkey, api_key])
->>>>>>> f9b426cc
 }
 
 model Task {
