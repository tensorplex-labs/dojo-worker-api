datasource db {
    provider = "postgresql"
    url      = env("DATABASE_URL")
}

generator db {
    provider      = "go run github.com/steebchen/prisma-client-go"
    binaryTargets = ["darwin-arm64", "debian-openssl-3.0.x"]
}

model ExternalUser {
    id          String   @id @default(uuid())
    created_at  DateTime @default(now())
    updated_at  DateTime @updatedAt
    name        String
    email       String
    is_verified Boolean  @default(false)
}

// enum NetworkUserType {
//     MINER
//     VALIDATOR
// }

enum TaskStatus {
    IN_PROGRESS
    COMPLETED
    EXPIRED
}

enum TaskResultStatus {
    IN_PROGRESS
    COMPLETED
    INVALID
}

enum TaskModality {
    CODE_GENERATION
<<<<<<< HEAD
    DIALOGUE
    TEXT_TO_IMAGE
    TEXT_TO_THREE_D
    TEXT_TO_COMPLETION
=======
    IMAGE
    THREE_D
>>>>>>> a084eef3
}

model ApiKey {
    id            String    @id @default(uuid())
    created_at    DateTime  @default(now())
    updated_at    DateTime  @updatedAt
    key           String    @unique
    is_delete     Boolean   @default(false)
    miner_user_id String
    MinerUser     MinerUser @relation(fields: [miner_user_id], references: [id])
}

model SubscriptionKey {
    id            String          @id @default(uuid())
    created_at    DateTime        @default(now())
    updated_at    DateTime        @updatedAt
    key           String          @unique
    is_delete     Boolean         @default(false)
    miner_user_id String
    MinerUser     MinerUser       @relation(fields: [miner_user_id], references: [id])
    WorkerPartner WorkerPartner[]
}

model MinerUser {
    id                String            @id @default(uuid())
    created_at        DateTime          @default(now())
    updated_at        DateTime          @updatedAt
    hotkey            String            @unique
    api_keys          ApiKey[]
    // api_key_expire_at DateTime
    // is_verified       Boolean         @default(false)
    tasks             Task[]
    subscription_keys SubscriptionKey[]
    email             String?
    organizationName  String?
}

model Task {
    id            String       @id @default(uuid())
    created_at    DateTime     @default(now())
    updated_at    DateTime     @updatedAt
    expire_at     DateTime
    title         String
    body          String
    modality      TaskModality
    task_data     Json
    status        TaskStatus
    max_results   Int
    num_results   Int
    total_reward  Float?
    task_results  TaskResult[]
    MinerUser     MinerUser?   @relation(fields: [miner_user_id], references: [id])
    miner_user_id String?
}

model TaskResult {
    id               String           @id @default(uuid())
    created_at       DateTime         @default(now())
    updated_at       DateTime         @updatedAt
    status           TaskResultStatus
    result_data      Json
    Task             Task             @relation(fields: [task_id], references: [id])
    task_id          String
    DojoWorker       DojoWorker       @relation(fields: [worker_id], references: [id])
    worker_id        String
    stake_amount     Float?
    potential_reward Float?
    potential_loss   Float?
    finalised_reward Float?
    finalised_loss   Float?
}

model DojoWorker {
    id                   String          @id @default(uuid())
    created_at           DateTime        @default(now())
    updated_at           DateTime        @updatedAt
    wallet_address       String
    chain_id             String
    task_results         TaskResult[]
    current_stake_amount Float?
    worker_partners      WorkerPartner[]

    @@unique([wallet_address, chain_id])
}

model WorkerPartner {
    id                     String          @id @default(uuid())
    created_at             DateTime        @default(now())
    updated_at             DateTime        @updatedAt
    SubscriptionKey        SubscriptionKey @relation(fields: [miner_subscription_key], references: [key])
    miner_subscription_key String
    DojoWorker             DojoWorker      @relation(fields: [worker_id], references: [id])
    worker_id              String
    is_delete_by_miner     Boolean         @default(false)
    is_delete_by_worker    Boolean         @default(false)
    name                   String?

    @@unique([miner_subscription_key, worker_id])
}

enum MetricsType {
    TOTAL_NUM_DOJO_WORKERS
    TOTAL_NUM_COMPLETED_TASKS
    TOTAL_NUM_TASK_RESULTS
    AVERAGE_TASK_COMPLETION_TIME
}

enum EventsType {
    TASK_COMPLETION_TIME
}

model Metrics {
    id           String      @id @default(uuid())
    created_at   DateTime    @default(now())
    updated_at   DateTime    @updatedAt
    type         MetricsType @unique
    metrics_data Json
}

model Events {
    id          String     @id @default(uuid())
    created_at  DateTime   @default(now())
    updated_at  DateTime   @updatedAt
    type        EventsType
    events_data Json
}<|MERGE_RESOLUTION|>--- conflicted
+++ resolved
@@ -36,15 +36,8 @@
 
 enum TaskModality {
     CODE_GENERATION
-<<<<<<< HEAD
-    DIALOGUE
-    TEXT_TO_IMAGE
-    TEXT_TO_THREE_D
-    TEXT_TO_COMPLETION
-=======
     IMAGE
     THREE_D
->>>>>>> a084eef3
 }
 
 model ApiKey {
