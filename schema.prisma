--- conflicted
+++ resolved
@@ -114,13 +114,8 @@
     DojoWorker             DojoWorker @relation(fields: [worker_id], references: [id])
     worker_id              String
     is_delete_by_miner     Boolean    @default(false)
-<<<<<<< HEAD
     is_delete_by_worker    Boolean    @default(false)
     name                   String     
-=======
-    is_active_by_worker    Boolean    @default(true)
-    name                   String?
->>>>>>> d54a55e5
 
     @@unique([miner_subscription_key, worker_id])
 }