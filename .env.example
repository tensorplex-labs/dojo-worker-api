<<<<<<< HEAD
DB_URL=
=======
# database url must be set if RUNTIME_ENV is local
DATABASE_URL=
# credentials to get username and password from secrets manager
AWS_SECRET_NAME=
AWS_REGION=
#relevant for aws runtime
DATABASE_HOST=
# local or aws
RUNTIME_ENV=
#in the future to be directly inserted instead of querying from secrets manager
>>>>>>> cc87e73e
DB_USERNAME=
DB_PASSWORD=
SUBSTRATE_API_URL=
VALIDATOR_MIN_STAKE=
JWT_SECRET=
TOKEN_EXPIRY=
SERVER_PORT=
ETHEREUM_NODE=
SUBNET_UID=
EMAIL_PASSWORD=
EMAIL_ADDRESS=
CORS_ALLOWED_ORIGINS=
REDIS_HOST=
REDIS_PORT=
# optional
REDIS_USERNAME=
REDIS_PASSWORD=<|MERGE_RESOLUTION|>--- conflicted
+++ resolved
@@ -1,6 +1,6 @@
-<<<<<<< HEAD
 DB_URL=
-=======
+DB_USERNAME=
+DB_PASSWORD=
 # database url must be set if RUNTIME_ENV is local
 DATABASE_URL=
 # credentials to get username and password from secrets manager
@@ -11,7 +11,6 @@
 # local or aws
 RUNTIME_ENV=
 #in the future to be directly inserted instead of querying from secrets manager
->>>>>>> cc87e73e
 DB_USERNAME=
 DB_PASSWORD=
 SUBSTRATE_API_URL=
