--- conflicted
+++ resolved
@@ -22,11 +22,9 @@
 		log.Fatal().Msg("Error loading .env file")
 	}
 	// sanity checks
-<<<<<<< HEAD
-=======
 	if LoadDotEnv("RUNTIME_ENV") == "local" {
 		LoadDotEnv("DATABASE_URL")
-	} else {	
+	} else {
 		if os.Getenv("DB_USERNAME") == "" || os.Getenv("DB_PASSWORD") == "" {
 			if os.Getenv("AWS_SECRET_NAME") == "" || os.Getenv("AWS_REGION") == "" {
 				log.Fatal().Msg("Either AWS credentials or database username and password must be set")
@@ -35,7 +33,6 @@
 
 		LoadDotEnv("DATABASE_HOST")
 	}
->>>>>>> cc87e73e
 	LoadDotEnv("SUBSTRATE_API_URL")
 	LoadDotEnv("VALIDATOR_MIN_STAKE")
 	LoadDotEnv("JWT_SECRET")
