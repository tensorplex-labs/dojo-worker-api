--- conflicted
+++ resolved
@@ -35,6 +35,7 @@
 	if LoadDotEnv("RUNTIME_ENV") == "aws" {
 		LoadDotEnv("AWS_SECRET_ID")
 		LoadDotEnv("AWS_REGION")
+		LoadDotEnv("AWS_ROLE_ARN")
 		LoadDotEnv("AWS_ROLE_ARN")
 	} else {
 		LoadDotEnv("DB_USERNAME")
@@ -122,13 +123,13 @@
 func getS3Client() (*s3.Client, error) {
 	var s3Client *s3.Client
 	AWS_REGION := LoadDotEnv("AWS_REGION")
+	AWS_ROLE_ARN := LoadDotEnv("AWS_ROLE_ARN")
 	ctx := context.TODO()
 	cfg, err := config.LoadDefaultConfig(ctx, config.WithRegion(AWS_REGION))
 	if err != nil {
 		log.Error().Err(err).Str("aws region", AWS_REGION).Msg("Error loading default AWS config")
 	}
 
-<<<<<<< HEAD
 	var s3Client *s3.Client
 	if runtimeEnv := LoadDotEnv("RUNTIME_ENV"); runtimeEnv == "aws" {
 		AWS_ROLE_ARN := LoadDotEnv("AWS_ROLE_ARN")
@@ -163,16 +164,6 @@
 	} else {
 		s3Client = s3.NewFromConfig(cfg)
 	}
-=======
-	if runtimeEnv := LoadDotEnv("RUNTIME_ENV"); runtimeEnv == "aws" {
-		AWS_ROLE_ARN := LoadDotEnv("AWS_ROLE_ARN")
-		stsClient := sts.NewFromConfig(cfg)
-		provider := stscreds.NewAssumeRoleProvider(stsClient, AWS_ROLE_ARN)
-		cfg.Credentials = aws.NewCredentialsCache(provider)
-	}
-
-	s3Client = s3.NewFromConfig(cfg)
->>>>>>> fea6760e
 	return s3Client, nil
 }
 
