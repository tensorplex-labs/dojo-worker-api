--- conflicted
+++ resolved
@@ -4,19 +4,16 @@
 	"context"
 	"dojo-api/db"
 	"dojo-api/pkg/orm"
-<<<<<<< HEAD
 	"dojo-api/pkg/task/model"
-	"fmt"
 	"math"
 
-	"github.com/rs/zerolog/log"
-=======
 	"dojo-api/utils"
 	"encoding/json"
 	"errors"
 	"fmt"
 	"time"
->>>>>>> 2d99c0e4
+
+	"github.com/rs/zerolog/log"
 )
 
 type TaskService struct {
@@ -29,11 +26,34 @@
 	}
 }
 
-<<<<<<< HEAD
-// create task
+type Task struct {
+	Title        string      `json:"title"`
+	Body         string      `json:"body"`
+	Modality     db.TaskType `json:"modality"`
+	ExpireAt     time.Time   `json:"expireAt"`
+	Criteria     []byte      `json:"criteria"`
+	TaskData     []byte      `json:"taskData"`
+	MaxResults   int         `json:"maxResults"`
+	TotalRewards float64     `json:"totalRewards"`
+}
+
+type TaskResult struct {
+	ID             string    `json:"id"`
+	CreatedAt      time.Time `json:"createdAt"`
+	UpdatedAt      time.Time `json:"updatedAt"`
+	Status         string    `json:"status"`
+	ResultData     []byte    `json:"resultData"`
+	TaskID         string    `json:"taskId"`
+	DojoWorkerID   string    `json:"dojoWorkerId"`
+	StakeAmount    *float64  `json:"stakeAmount"`
+	PotentialYield *float64  `json:"potentialYield"`
+	PotentialLoss  *float64  `json:"potentialLoss"`
+	FinalisedYield *float64  `json:"finalisedYield"`
+	FinalisedLoss  *float64  `json:"finalisedLoss"`
+}
 
 // get task by id
-func (taskService *TaskService) GetTaskById(ctx context.Context, id string) (*model.TaskResponse, error) {
+func (taskService *TaskService) GetTaskResponseById(ctx context.Context, id string) (*model.TaskResponse, error) {
 	task, err := taskService.client.Task.FindUnique(db.Task.ID.Equals(id)).Exec(ctx)
 	if err != nil {
 		log.Error().Err(err).Msg("Error converting string to int64")
@@ -130,33 +150,7 @@
 		convertedTypes = append(convertedTypes, db.TaskType(t))
 	}
 	return convertedTypes
-=======
-type Task struct {
-	Title        string          `json:"title"`
-	Body         string          `json:"body"`
-	Modality     db.TaskModality `json:"modality"`
-	ExpireAt     time.Time       `json:"expireAt"`
-	Criteria     []byte          `json:"criteria"`
-	TaskData     []byte          `json:"taskData"`
-	MaxResults   int             `json:"maxResults"`
-	TotalRewards float64         `json:"totalRewards"`
-}
-
-type TaskResult struct {
-    ID             string      `json:"id"`
-    CreatedAt      time.Time   `json:"createdAt"`
-    UpdatedAt      time.Time   `json:"updatedAt"`
-    Status         string      `json:"status"`
-    ResultData     []byte      `json:"resultData"`
-    TaskID         string      `json:"taskId"`
-    DojoWorkerID   string      `json:"dojoWorkerId"`
-    StakeAmount    *float64    `json:"stakeAmount"`
-    PotentialYield *float64    `json:"potentialYield"`
-    PotentialLoss  *float64    `json:"potentialLoss"`
-    FinalisedYield *float64    `json:"finalisedYield"`
-    FinalisedLoss  *float64    `json:"finalisedLoss"`
-}
-
+}
 
 // create task
 func (t *TaskService) CreateTask(taskData utils.TaskRequest, userid string) ([]string, error) {
@@ -171,7 +165,7 @@
 	client.Prisma.Connect()
 	var createdIds []string
 	for _, taskInterface := range taskData.TaskData {
-		modality := db.TaskModality(taskInterface.Task)
+		modality := db.TaskType(taskInterface.Task)
 
 		criteriaJSON, err := json.Marshal(taskInterface.Criteria)
 		if err != nil {
@@ -217,18 +211,18 @@
 
 func insertTaskData(newTask Task, userid string, client *db.PrismaClient, ctx context.Context) (string, error) {
 	task, err := client.Task.CreateOne(
+		db.Task.ExpireAt.Set(newTask.ExpireAt),
 		db.Task.Title.Set(newTask.Title),
 		db.Task.Body.Set(newTask.Body),
-		db.Task.Modality.Set(newTask.Modality),
-		db.Task.ExpireAt.Set(newTask.ExpireAt),
-		db.Task.Criteria.Set(newTask.Criteria),
+		db.Task.Type.Set(newTask.Modality),
+		// db.Task.Criteria.Set(newTask.Criteria),
 		db.Task.TaskData.Set(newTask.TaskData),
 		db.Task.Status.Set("PENDING"),
 		db.Task.MaxResults.Set(newTask.MaxResults),
 		db.Task.NumResults.Set(0),
-		db.Task.TotalYield.Set(newTask.TotalRewards),
-		db.Task.NetworkUser.Link(
-			db.NetworkUser.ID.Equals(userid),
+		db.Task.TotalReward.Set(newTask.TotalRewards),
+		db.Task.MinerUser.Link(
+			db.MinerUser.ID.Equals(userid),
 		),
 	).Exec(ctx)
 
@@ -258,7 +252,7 @@
 	return taskResult.ID, err
 }
 
-func (t *TaskService )GetDojoWorkerById(ctx context.Context ,id string) (*db.DojoWorkerModel, error) {
+func (t *TaskService) GetDojoWorkerById(ctx context.Context, id string) (*db.DojoWorkerModel, error) {
 	// print the dojo worker id
 	fmt.Println("Dojo Worker ID: ", id)
 	worker, err := t.client.DojoWorker.FindUnique(
@@ -290,7 +284,7 @@
 	return task, nil
 }
 
-func (t *TaskService) UpdateTaskResultData(ctx context.Context, taskId string,dojoWorkerId string, resultData map[string]interface{}) (int, error) {
+func (t *TaskService) UpdateTaskResultData(ctx context.Context, taskId string, dojoWorkerId string, resultData map[string]interface{}) (int, error) {
 
 	// Convert your map to json
 	jsonResultData, err := json.Marshal(resultData)
@@ -299,9 +293,9 @@
 	}
 
 	newTaskResultData := TaskResult{
-		Status: "COMPLETED", // Check with evan if it's completed
-		ResultData: jsonResultData,
-		TaskID: taskId,
+		Status:       "COMPLETED", // Check with evan if it's completed
+		ResultData:   jsonResultData,
+		TaskID:       taskId,
 		DojoWorkerID: dojoWorkerId,
 	}
 
@@ -311,15 +305,14 @@
 		return 0, err
 	}
 
-    // Increment numResults
-    updatedTask, err := t.client.Task.FindUnique(db.Task.ID.Equals(taskId)).Update(
-        db.Task.NumResults.Increment(1),
-    ).Exec(ctx)
-    if err != nil {
-        return 0, err
-    }
-
-    // If no errors occurred, return the updated numResults and nil
-    return updatedTask.NumResults, nil
->>>>>>> 2d99c0e4
+	// Increment numResults
+	updatedTask, err := t.client.Task.FindUnique(db.Task.ID.Equals(taskId)).Update(
+		db.Task.NumResults.Increment(1),
+	).Exec(ctx)
+	if err != nil {
+		return 0, err
+	}
+
+	// If no errors occurred, return the updated numResults and nil
+	return updatedTask.NumResults, nil
 }