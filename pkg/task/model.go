package task

import (
	"dojo-api/db"
	"encoding/json"
	"fmt"
	"math"
	"strconv"
	"time"
)

// TaskResponse reflects the task structure used in API responses
type TaskResponse struct {
	ID          string        `json:"taskId"`
	Title       string        `json:"title"`
	Body        string        `json:"body"`
	ExpireAt    time.Time     `json:"expireAt"`
	Type        db.TaskType   `json:"type"`
	TaskData    interface{}   `json:"taskData"`
	Status      db.TaskStatus `json:"status"`
	NumResults  int           `json:"numResults"`
	MaxResults  int           `json:"maxResults"`
	NumCriteria int           `json:"numCriteria"`
}

type TaskPaginationResponse struct {
	TaskResponse
	IsCompletedByWorker bool `json:"isCompletedByWorker"`
}

type SortField string

const (
	SortCreatedAt    SortField = "createdAt"
	SortNumResult    SortField = "numResult"
	SortHighestYield SortField = "highestYield"
	SENTINEL_VALUE   float64   = -math.MaxFloat64
)

<<<<<<< HEAD
var (
	ValidTaskTypes = []db.TaskType{db.TaskTypeCodeGeneration, db.TaskTypeTextToImage, db.TaskTypeDialogue, db.TaskTypeTextToThreeDeez}
)
=======
var ValidTaskTypes = []db.TaskType{db.TaskTypeCodeGeneration, db.TaskTypeTextToImage, db.TaskTypeDialogue}
>>>>>>> 7008a957

type Pagination struct {
	Page       int `json:"pageNumber"`
	Limit      int `json:"pageSize"`
	TotalPages int `json:"totalPages"`
	TotalItems int `json:"totalItems"`
}

type TaskPagination struct {
	Tasks      []TaskPaginationResponse `json:"tasks"`
	Pagination Pagination               `json:"pagination"`
}

type CreateTaskRequest struct {
	Title        string      `json:"title"`
	Body         string      `json:"body"`
	ExpireAt     interface{} `json:"expireAt"`
	TaskData     []TaskData  `json:"taskData"`
	MaxResults   int         `json:"maxResults"`
	TotalRewards float64     `json:"totalRewards"`
}

type TaskData struct {
	Prompt    string          `json:"prompt"`
	Responses []ModelResponse `json:"responses,omitempty"`
	Task      db.TaskType     `json:"task"`
	Criteria  []Criteria      `json:"criteria"`
}

type ModelResponse struct {
	Model      string      `json:"model"`
	Completion interface{} `json:"completion"`
}

type Message struct {
	Role    string `json:"role"`
	Message string `json:"message"`
}

type Criteria struct {
	Type    CriteriaType `json:"type"`
	Options []string     `json:"options,omitempty"`
	Text    string       `json:"text,omitempty"`
	Min     float64      `json:"min,omitempty"`
	Max     float64      `json:"max,omitempty"`
}

type CriteriaType string

const (
	CriteriaTypeRanking     CriteriaType = "ranking"
	CriteriaTypeMultiSelect CriteriaType = "multi-select"
	CriteriaTypeScore       CriteriaType = "score"
	CriteriaMultiScore      CriteriaType = "multi-score"
)

type Result struct {
	Type  string      `json:"type"`
	Value interface{} `json:"value"`
}

// embed TaskResultModel to reuse its fields
// override ResultData, also will shadow the original "result_data" JSON field
type TaskResult struct {
	db.TaskResultModel
	ResultData []Result `json:"result_data"`
}

type TaskResultResponse struct {
	TaskResults []TaskResult `json:"taskResults"`
}

type SubmitTaskResultRequest struct {
	ResultData []Result `json:"resultData" binding:"required"`
}

type SubmitTaskResultResponse struct {
	NumResults int `json:"numResults"`
}

type (
	ScoreValue       float64
	RankingValue     map[string]string
	MultiScoreValue  map[string]float64
	MultiSelectValue []string
)

type NextTaskResponse struct {
	NextInProgressTaskId string `json:"nextInProgressTaskId"`
}

type PaginationParams struct {
	Page  int          `json:"page"`
	Limit int          `json:"limit"`
	Types []string     `json:"types"`
	Sort  string       `json:"sort"`
	Order db.SortOrder `json:"order"`
}

func parseJsonStringOrFloat(v json.RawMessage) (float64, error) {
	var floatStr string
	err := json.Unmarshal(v, &floatStr)
	if err == nil {
		res, err := strconv.ParseFloat(floatStr, 64)
		if err != nil {
			return SENTINEL_VALUE, err
		}
		return res, nil
	}

	var floatVal float64
	if err := json.Unmarshal(v, &floatVal); err != nil {
		return SENTINEL_VALUE, err
	}
	return floatVal, nil
}

// UnmarshalJSON implements the json.Unmarshaler interface for Result,
// allowing for custom unmarshalling logic based on the type of value.
func (r *Result) UnmarshalJSON(data []byte) error {
	// Helper struct to avoid recursion into UnmarshalJSON
	type tempResult struct {
		Type  string          `json:"type"`
		Value json.RawMessage `json:"value"`
	}
	var i tempResult
	if err := json.Unmarshal(data, &i); err != nil {
		return err
	}

	r.Type = i.Type

	tempType := CriteriaType(i.Type)

	switch tempType {
	case CriteriaTypeScore:
		value, err := parseJsonStringOrFloat(i.Value)
		if err != nil {
			return err
		}
		r.Value = ScoreValue(value)
	case CriteriaTypeRanking:
		var v RankingValue
		if err := json.Unmarshal(i.Value, &v); err != nil {
			return err
		}
		r.Value = v
	case CriteriaTypeMultiSelect:
		var v MultiSelectValue
		if err := json.Unmarshal(i.Value, &v); err != nil {
			return err
		}
		r.Value = v
	case CriteriaMultiScore:
		var intermediate map[string]json.RawMessage
		if err := json.Unmarshal(i.Value, &intermediate); err != nil {
			return err
		}

		v := make(MultiScoreValue)
		for k, vRaw := range intermediate {
			value, err := parseJsonStringOrFloat(vRaw)
			if err != nil {
				return err
			}
			v[k] = value
		}

		r.Value = v
	default:
		return fmt.Errorf("unknown type: %s", i.Type)
	}

	return nil
}<|MERGE_RESOLUTION|>--- conflicted
+++ resolved
@@ -37,13 +37,9 @@
 	SENTINEL_VALUE   float64   = -math.MaxFloat64
 )
 
-<<<<<<< HEAD
 var (
 	ValidTaskTypes = []db.TaskType{db.TaskTypeCodeGeneration, db.TaskTypeTextToImage, db.TaskTypeDialogue, db.TaskTypeTextToThreeDeez}
 )
-=======
-var ValidTaskTypes = []db.TaskType{db.TaskTypeCodeGeneration, db.TaskTypeTextToImage, db.TaskTypeDialogue}
->>>>>>> 7008a957
 
 type Pagination struct {
 	Page       int `json:"pageNumber"`
