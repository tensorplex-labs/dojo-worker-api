--- conflicted
+++ resolved
@@ -3,8 +3,9 @@
 import (
 	"net/http"
 
-<<<<<<< HEAD
 	"dojo-api/pkg/blockchain"
+	"dojo-api/pkg/orm"
+
 	"github.com/ethereum/go-ethereum/common"
 	"github.com/ethereum/go-ethereum/crypto"
 	"github.com/ethereum/go-ethereum/rpc"
@@ -12,26 +13,14 @@
 	"github.com/golang-jwt/jwt/v5"
 	"github.com/google/uuid"
 	"github.com/rs/zerolog/log"
-	"dojo-api/pkg/orm"
-
-=======
->>>>>>> 1bddaa48
+
 	"context"
-	"dojo-api/db"
-	"dojo-api/utils"
 	"encoding/hex"
 	"fmt"
 	"os"
 	"strconv"
 	"strings"
 	"time"
-
-	"github.com/ethereum/go-ethereum/common"
-	"github.com/ethereum/go-ethereum/crypto"
-	"github.com/ethereum/go-ethereum/rpc"
-	"github.com/gin-gonic/gin"
-	"github.com/golang-jwt/jwt/v5"
-	"github.com/rs/zerolog/log"
 )
 
 // AuthMiddleware checks if the request is authenticated
@@ -189,7 +178,7 @@
 		var expiry time.Time
 		if found {
 			verified = true
-			var err error 
+			var err error
 			apiKey, expiry, err = generateRandomApiKey()
 			if err != nil {
 				log.Error().Err(err).Msg("Failed to generate random API key")
@@ -295,7 +284,6 @@
 	return true, nil
 }
 
-<<<<<<< HEAD
 // generate random api key genration function with expiry set to 24 hours from now
 func generateRandomApiKey() (string, time.Time, error) {
 	apiKey, err := uuid.NewRandom()
@@ -305,7 +293,6 @@
 	expiry := time.Now().Add(24 * time.Hour)
 	return apiKey.String(), expiry, nil
 }
-
 
 func MinerAuthMiddleware() gin.HandlerFunc {
 	return func(c *gin.Context) {
@@ -334,45 +321,4 @@
 		c.Set("user", user)
 		c.Next()
 	}
-=======
-func UserAuthMiddleware() gin.HandlerFunc {
-	return func(c *gin.Context) {
-		apiKey := c.Request.Header.Get("X-API-KEY")
-
-		if userId := verifyApiKey(apiKey); userId != "" {
-			c.Set("minerUserID", userId)
-			c.Next()
-		} else {
-			c.JSON(401, gin.H{"error": "Unauthorized"})
-			c.Abort()
-		}
-	}
-}
-
-func verifyApiKey(apiKey string) string {
-	// Check if the API key is valid
-	client := db.NewClient()
-	ctx := context.Background()
-	logger := utils.GetLogger()
-	defer func() {
-		if err := client.Prisma.Disconnect(); err != nil {
-			logger.Error().Msgf("Error disconnecting: %v", err)
-		}
-	}()
-	client.Prisma.Connect()
-	apiKeyModel, err := client.MinerUser.FindFirst(
-		db.MinerUser.APIKey.Equals(apiKey),
-	).Exec(ctx)
-
-	if err != nil {
-		log.Error().Msgf("Error finding API key: %v", err)
-		return ""
-	}
-
-	if apiKeyModel == nil {
-		return ""
-	}
-
-	return apiKeyModel.ID
->>>>>>> 1bddaa48
 }