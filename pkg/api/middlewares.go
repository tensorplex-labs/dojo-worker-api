--- conflicted
+++ resolved
@@ -1,13 +1,7 @@
 package api
 
 import (
-<<<<<<< HEAD
-	"net/http"
 	"context"
-	"dojo-api/db"
-=======
-	"context"
->>>>>>> a4e4f7c7
 	"encoding/hex"
 	"fmt"
 	"net/http"
@@ -15,13 +9,10 @@
 	"strconv"
 	"strings"
 	"time"
-<<<<<<< HEAD
-=======
 
 	"dojo-api/pkg/blockchain"
 	"dojo-api/pkg/orm"
 
->>>>>>> a4e4f7c7
 	"github.com/ethereum/go-ethereum/common"
 	"github.com/ethereum/go-ethereum/crypto"
 	"github.com/ethereum/go-ethereum/rpc"
@@ -326,25 +317,8 @@
 	}
 }
 
-<<<<<<< HEAD
-func verifyApiKey(apiKey string) string {
-	// Check if the API key is valid
-	client := db.NewClient()
-	ctx := context.Background()
-	defer func() {
-		if err := client.Prisma.Disconnect(); err != nil {
-			log.Error().Msgf("Error disconnecting: %v", err)
-		}
-	}()
-	client.Prisma.Connect()
-	apiKeyModel, err := client.MinerUser.FindFirst(
-		db.MinerUser.APIKey.Equals(apiKey),
-	).Exec(ctx)
-
-=======
 func generateRandomApiKey() (string, time.Time, error) {
 	apiKey, err := uuid.NewRandom()
->>>>>>> a4e4f7c7
 	if err != nil {
 		return "", time.Time{}, fmt.Errorf("failed to generate UUID: %v", err)
 	}
