package api

import (
	"encoding/json"
	"errors"
	"fmt"
	"net/http"
	"strconv"
	"strings"
	"time"

	"dojo-api/db"
	"dojo-api/pkg/email"
	"dojo-api/pkg/orm"
	"dojo-api/pkg/task"

	"github.com/gin-gonic/gin"
	"github.com/golang-jwt/jwt/v5"
	"github.com/rs/zerolog/log"
)

func WorkerLoginController(c *gin.Context) {
	walletAddressInterface, _ := c.Get("WalletAddress")
	chainIdInterface, _ := c.Get("ChainId")
	token, _ := c.Get("JWTToken")

	walletAddress, ok := walletAddressInterface.(string)
	if !ok {
		log.Error().Msg("Invalid wallet address provided")
		c.JSON(http.StatusBadRequest, defaultErrorResponse("Invalid wallet address"))
		return
	}
	chainId, ok := chainIdInterface.(string)
	if !ok {
		log.Error().Msg("Invalid chainId provided")
		c.JSON(http.StatusBadRequest, defaultErrorResponse("Invalid chainId"))
		return
	}

	workerORM := orm.NewDojoWorkerORM()
	_, err := workerORM.CreateDojoWorker(walletAddress, chainId)
	_, alreadyExists := db.IsErrUniqueConstraint(err)
	if err != nil {
		if !alreadyExists {
			log.Error().Err(err).Msg("Failed to create worker")
			c.JSON(http.StatusInternalServerError, defaultErrorResponse("Failed to create worker"))
			return
		}
		log.Warn().Err(err).Msg("Worker already exists")
	}
	log.Info().Str("walletAddress", walletAddress).Str("alreadyExists", fmt.Sprintf("%+v", alreadyExists)).Msg("Worker created successfully or already exists")
	c.JSON(http.StatusOK, defaultSuccessResponse(token))
}

func CreateTaskController(c *gin.Context) {
	minerUserInterface, exists := c.Get("minerUser")
	minerUser, _ := minerUserInterface.(*db.MinerUserModel)
	if !exists {
		c.JSON(http.StatusUnauthorized, defaultErrorResponse("Unauthorized"))
		c.Abort()
		return
	}

	var requestBody task.CreateTaskRequest
	if err := c.BindJSON(&requestBody); err != nil {
		log.Error().Err(err).Msg("Invalid request body")
		c.JSON(http.StatusBadRequest, defaultErrorResponse("Invalid request body"))
		c.Abort()
		return
	}

	if err := task.ValidateTaskRequest(requestBody); err != nil {
		log.Error().Err(err).Msg("Failed to validate task request")
		c.JSON(http.StatusBadRequest, defaultErrorResponse(err.Error()))
		c.Abort()
		return
	}

	requestBody, err := task.ProcessTaskRequest(requestBody)
	if err != nil {
		log.Error().Err(err).Msg("Failed to process task request")
		c.JSON(http.StatusBadRequest, defaultErrorResponse(err.Error()))
		c.Abort()
		return
	}

	taskService := task.NewTaskService()
	taskIds, err := taskService.CreateTasks(requestBody, minerUser.ID)
	if err != nil {
		c.JSON(http.StatusInternalServerError, defaultErrorResponse(err.Error()))
		c.Abort()
		return
	}

	c.JSON(http.StatusOK, defaultSuccessResponse(taskIds))
}

func SubmitTaskResultController(c *gin.Context) {
	// TODO possibly refactor after merging with oolwin's MR
	jwtClaims, ok := c.Get("userInfo")
	if !ok {
		log.Error().Str("userInfo", fmt.Sprintf("%+v", jwtClaims)).Msg("No user info found in context")
		c.JSON(http.StatusUnauthorized, defaultErrorResponse("Unauthorized"))
		return
	}

	userInfo, ok := jwtClaims.(*jwt.RegisteredClaims)
	if !ok {
		log.Error().Str("userInfo", fmt.Sprintf("%+v", userInfo)).Msg("Failed to assert type for userInfo")
		c.JSON(http.StatusUnauthorized, defaultErrorResponse("Unauthorized"))
		return
	}
	worker, err := orm.NewDojoWorkerORM().GetDojoWorkerByWalletAddress(userInfo.Subject)
	if err != nil {
		log.Error().Err(err).Str("walletAddress", userInfo.Subject).Msg("Failed to get worker by wallet address")
		c.JSON(http.StatusInternalServerError, defaultErrorResponse("Failed to get worker"))
		return
	}

	var requestBody task.SubmitTaskResultRequest
	if err := c.BindJSON(&requestBody); err != nil {
		log.Error().Err(err).Msg("Failed to bind JSON to requestBody")
		c.JSON(http.StatusBadRequest, defaultErrorResponse("Invalid request body"))
		return
	}

	// Validate the request body for required fields [resultData]
	taskId := c.Param("task-id")
	ctx := c.Request.Context()
	taskService := task.NewTaskService()
	task, err := taskService.GetTaskById(ctx, taskId)
	if err != nil {
		if errors.Is(err, db.ErrNotFound) {
			log.Error().Err(err).Str("taskId", taskId).Msg("Task not found")
			c.JSON(http.StatusInternalServerError, defaultErrorResponse(err.Error()))
			c.Abort()
			return
		}
		log.Error().Err(err).Str("taskId", taskId).Msg("Error getting Task")
		c.JSON(http.StatusInternalServerError, defaultErrorResponse(err.Error()))
		c.Abort()
		return
	}
	log.Info().Str("Dojo Worker ID", worker.ID).Str("Task ID", taskId).Msg("Dojo Worker and Task ID pulled")

	// Update the task with the result data
	updatedTask, err := taskService.UpdateTaskResults(ctx, task, worker.ID, requestBody.ResultData)
	if err != nil {
		log.Error().Err(err).Str("Dojo Worker ID", worker.ID).Str("Task ID", taskId).Msg("Error updating task with result data")
		c.JSON(http.StatusInternalServerError, defaultErrorResponse(err.Error()))
		return
	}

	c.JSON(http.StatusOK, defaultSuccessResponse(map[string]interface{}{
		"numResults": updatedTask.NumResults,
	}))
}

func MinerLoginController(c *gin.Context) {
	verified, _ := c.Get("verified")
	hotkey, _ := c.Get("hotkey")
	apiKey, _ := c.Get("apiKey")
	expiry, _ := c.Get("expiry")
	email, _ := c.Get("email")
	organisation, organisationExists := c.Get("organisationName")

	minerUserORM := orm.NewMinerUserORM()
	var err error
	if organisationExists {
		_, err = minerUserORM.CreateUserWithOrganisation(hotkey.(string), apiKey.(string), expiry.(time.Time), verified.(bool), email.(string), organisation.(string))
	}else{
		_, err = minerUserORM.CreateUser(hotkey.(string), apiKey.(string), expiry.(time.Time), verified.(bool), email.(string))
	}

	if err != nil {
		log.Error().Err(err).Msg("Failed to save miner user")
		c.JSON(http.StatusInternalServerError, defaultErrorResponse("Failed to save miner user because miner's hot key may already exists"))
		return
	}

	if verified.(bool) {
		c.JSON(http.StatusOK, defaultSuccessResponse(apiKey))
	} else {
		c.JSON(http.StatusUnauthorized, defaultErrorResponse("Miner user not verified"))
	}
}

func MinerApplicationController(c *gin.Context) {
	requestInterface, exists := c.Get("requestMap")
	if !exists {
		log.Error().Msg("Request map not found in context")
		c.JSON(http.StatusBadRequest, defaultErrorResponse("Request map not found in context"))
		c.Abort()
		return
	}

	requestMap, ok := requestInterface.(map[string]string)
	if !ok {
		log.Error().Msg("Invalid request body")
		c.JSON(http.StatusBadRequest, defaultErrorResponse("Invalid request body"))
		c.Abort()
		return
	}
	
	apiKey, expiry, err := generateRandomApiKey()
	if err != nil {
		c.JSON(http.StatusInternalServerError, defaultErrorResponse("Failed to generate API key"))
		return
	}

	minerUserORM := orm.NewMinerUserORM()
	organisation, organisationExists := requestMap["organisationName"]
	if organisationExists {
		if _, err := minerUserORM.CreateUserWithOrganisation(requestMap["hotkey"], apiKey, expiry, true, requestMap["email"], organisation); err != nil {
			c.JSON(http.StatusInternalServerError, defaultErrorResponse("Failed to save miner user"))
			return
		}
	}else{
		if _, err := minerUserORM.CreateUser(requestMap["hotkey"], apiKey, expiry, false, requestMap["email"]); err != nil {
			c.JSON(http.StatusInternalServerError, defaultErrorResponse("Failed to save miner user"))
			return
		}
	}

	subscriptionKey, err := generateRandomMinerSubscriptionKey()
	if err != nil {
		c.JSON(http.StatusInternalServerError, defaultErrorResponse("Failed to generate subscription key"))
		return
	}

	person := map[bool]string{true: requestMap["organisationName"], false: "User"}[organisationExists]
	body := fmt.Sprintf("Hi %s,\nHere are your api key and subscription keys \nAPI Key: %s\nSubscription Key: %s", person, apiKey, subscriptionKey)
	err = email.SendEmail(requestMap["email"], body)
	if err != nil {
		c.JSON(http.StatusInternalServerError, defaultErrorResponse("Failed to send email"))
		return
	}
	
}

func MinerInfoController(c *gin.Context) {
	apiKey := c.Request.Header.Get("X-API-KEY")

	minerUserORM := orm.NewMinerUserORM()
	minerUser, _ := minerUserORM.GetUserByAPIKey(apiKey)
	if minerUser == nil {
		c.AbortWithStatusJSON(http.StatusNotFound, defaultErrorResponse("miner not found"))
		return
	}

<<<<<<< HEAD
=======
	// Check if API key is expired (didn't get to test)
>>>>>>> d54a55e5
	if minerUser.APIKeyExpireAt.Before(time.Now()) {
		c.AbortWithStatusJSON(http.StatusUnauthorized, defaultErrorResponse("API key expired"))
		return
	}

<<<<<<< HEAD
	subscriptionKey, err := generateRandomMinerSubscriptionKey(32)
=======
	// generate subscription key
	subscriptionKey, err := generateRandomMinerSubscriptionKey()
>>>>>>> d54a55e5
	if err != nil {
		c.AbortWithStatusJSON(http.StatusInternalServerError, defaultErrorResponse("Failed to generate subscription key"))
		return
	}

	log.Info().Str("minerUser", fmt.Sprintf("%+v", minerUser)).Msg("Miner user found")
	c.JSON(http.StatusOK, defaultSuccessResponse(map[string]string{
		"minerId":         minerUser.ID,
		"subscriptionKey": subscriptionKey,
	}))
}

func WorkerPartnerCreateController(c *gin.Context) {
	jwtClaims, ok := c.Get("userInfo")
	if !ok {
		log.Error().Str("userInfo", fmt.Sprintf("%+v", jwtClaims)).Msg("No user info found in context")
		c.JSON(http.StatusUnauthorized, defaultErrorResponse("Unauthorized"))
		return
	}

	nameInterface, ok := c.Get("name")
	var name string
    if !ok {
		log.Error().Msg("Missing name")
		c.JSON(http.StatusBadRequest, defaultErrorResponse("name is required"))
		return
	} else {
		name = nameInterface.(string)
	}

	userInfo, ok := jwtClaims.(*jwt.RegisteredClaims)
	if !ok {
		c.JSON(http.StatusUnauthorized, defaultErrorResponse("Unauthorized"))
		return
	}
	worker, err := orm.NewDojoWorkerORM().GetDojoWorkerByWalletAddress(userInfo.Subject)
	if err != nil {
		c.JSON(http.StatusInternalServerError, defaultErrorResponse("Failed to get worker"))
		return
	}

	minerIdInterface, ok := c.Get("minerId")
	var minerId string
	if !ok {
		log.Error().Msg("Missing minerId")
		c.JSON(http.StatusBadRequest, defaultErrorResponse("Missing minerId"))
		return
	}
	minerId = minerIdInterface.(string)

	_, err = orm.NewWorkerPartnerORM().Create(worker.ID, minerId, name)
	if err != nil {
		c.JSON(http.StatusInternalServerError, defaultErrorResponse(err.Error()))
		return
	}

	c.JSON(http.StatusOK, defaultSuccessResponse("successfully created worker-miner partnership"))
}

func GetTaskByIdController(c *gin.Context) {

	jwtClaims, ok := c.Get("userInfo")
	if !ok {
		log.Error().Str("userInfo", fmt.Sprintf("%+v", jwtClaims)).Msg("No user info found in context")
		c.JSON(http.StatusUnauthorized, defaultErrorResponse("Unauthorized"))
		return
	}

	userInfo, ok := jwtClaims.(*jwt.RegisteredClaims)
	if !ok {
		c.JSON(http.StatusUnauthorized, defaultErrorResponse("Unauthorized"))
		return
	}

	worker, err := orm.NewDojoWorkerORM().GetDojoWorkerByWalletAddress(userInfo.Subject)
	if err != nil {
		c.JSON(http.StatusInternalServerError, defaultErrorResponse("Failed to get worker"))
		return
	}

	taskID := c.Param("task-id")
	taskService := task.NewTaskService()
	task, err := taskService.GetTaskResponseById(c.Request.Context(), taskID, worker.ID)
	if err != nil {
		c.JSON(http.StatusInternalServerError, defaultErrorResponse("Internal server error"))
		c.Abort()
		return
	}

	if task == nil {
		c.JSON(http.StatusNotFound, defaultErrorResponse("Task not found"))
		return
	}

	// Successful response
	c.JSON(http.StatusOK, defaultSuccessResponse(task))
}

func GetTasksByPageController(c *gin.Context) {
	jwtClaims, ok := c.Get("userInfo")
	if !ok {
		log.Error().Str("userInfo", fmt.Sprintf("%+v", jwtClaims)).Msg("No user info found in context")
		c.JSON(http.StatusUnauthorized, defaultErrorResponse("Unauthorized"))
		return
	}

	userInfo, ok := jwtClaims.(*jwt.RegisteredClaims)
	if !ok {
		c.JSON(http.StatusUnauthorized, defaultErrorResponse("Unauthorized"))
		return
	}

	worker, err := orm.NewDojoWorkerORM().GetDojoWorkerByWalletAddress(userInfo.Subject)
	if err != nil {
		c.JSON(http.StatusInternalServerError, defaultErrorResponse("Failed to get worker"))
		return
	}

	// Get the task query parameter as a single string
	taskParam := c.Query("task")
	// Split the string into a slice of strings
	taskTypes := strings.Split(taskParam, ",")

	// Parsing "page" and "limit" as integers with default values
	pageStr := c.DefaultQuery("page", "1")
	limitStr := c.DefaultQuery("limit", "10")
	sort := c.DefaultQuery("sort", "createdAt")

	page, err := strconv.Atoi(pageStr)
	if err != nil {
		log.Error().Err(err).Msg("Error converting page to integer:")
		c.JSON(http.StatusBadRequest, defaultErrorResponse("Invalid page parameter"))
		return
	}

	limit, err := strconv.Atoi(limitStr)
	if err != nil {
		log.Error().Err(err).Msg("Error converting page to integer:")
		c.JSON(http.StatusBadRequest, defaultErrorResponse("Invalid limit parameter"))
		return
	}

	// fetching tasks by pagination
	taskService := task.NewTaskService()
	taskPagination, err := taskService.GetTasksByPagination(c.Request.Context(), worker.ID, page, limit, taskTypes, sort)
	if err != nil {
		log.Error().Err(err).Msg("Error getting tasks by pagination")
		c.JSON(http.StatusInternalServerError, defaultErrorResponse(err.Error()))
		return
	}

	if taskPagination == nil {
		log.Error().Err(err).Msg("Error getting tasks by pagination")
		c.JSON(http.StatusNotFound, defaultErrorResponse("no tasks found"))
		return
	}

	// Successful response
	c.JSON(http.StatusOK, defaultSuccessResponse(taskPagination))
}

func GetTaskResultsController(c *gin.Context) {
	taskId := c.Param("task-id")
	if taskId == "" {
		c.AbortWithStatusJSON(http.StatusBadRequest, defaultErrorResponse("task id is required"))
		return
	}

	taskResultORM := orm.NewTaskResultORM()
	taskResults, err := taskResultORM.GetTaskResultsByTaskId(c.Request.Context(), taskId)
	if err != nil {
		c.AbortWithStatusJSON(http.StatusInternalServerError, defaultErrorResponse("failed to fetch task results"))
		return
	}

	// embed TaskResultModel to reuse its fields
	// override ResultData, also will shadow the original "result_data" JSON field
	type taskResultResponse struct {
		db.TaskResultModel
		ResultData []task.Result `json:"result_data"`
	}
	var formattedTaskResults []taskResultResponse

	for _, taskResult := range taskResults {
		var resultDataItem []task.Result
		err = json.Unmarshal([]byte(string(taskResult.ResultData)), &resultDataItem)
		if err != nil {
			log.Error().Err(err).Str("taskResult.ResultData", string(taskResult.ResultData)).Msg("failed to convert task results")
			c.AbortWithStatusJSON(http.StatusInternalServerError, defaultErrorResponse("failed to convert result data to tempResult"))
			return
		}

		tempResult := taskResultResponse{
			ResultData:      resultDataItem,
			TaskResultModel: taskResult,
		}
		formattedTaskResults = append(formattedTaskResults, tempResult)
	}

	c.JSON(http.StatusOK, defaultSuccessResponse(map[string]interface{}{"taskResults": formattedTaskResults}))
}

func UpdateWorkerPartnerController(c *gin.Context) {
	jwtClaims, _ := c.Get("userInfo")

	minerSubscriptionKeyValue, _ := c.Get("miner_subscription_key")
	minerSubscriptionKey, _ := minerSubscriptionKeyValue.(string)
	newMinerSubscriptionKeyValue, _ := c.Get("new_miner_subscription_key")
	newMinerSubscriptionKey, _ := newMinerSubscriptionKeyValue.(string)
	nameValue, _ := c.Get("name")
	name, _ := nameValue.(string)
	
    userInfo, ok := jwtClaims.(*jwt.RegisteredClaims)
	if !ok {
		c.JSON(http.StatusUnauthorized, defaultErrorResponse("Unauthorized"))
		return
	}
	worker, err := orm.NewDojoWorkerORM().GetDojoWorkerByWalletAddress(userInfo.Subject)
	if err != nil {
		c.JSON(http.StatusInternalServerError, defaultErrorResponse("Failed to get worker"))
		return
	}

	workerPartnerORM := orm.NewWorkerPartnerORM()
	var updatedWorkerPartner interface{}
	if minerSubscriptionKey != "" || newMinerSubscriptionKey != "" || name != "" {

		payload := make(map[string]interface{})
		if minerSubscriptionKey != "" {
			payload["miner_subscription_key"] = minerSubscriptionKey
		}
		if newMinerSubscriptionKey != "" {
			payload["new_miner_subscription_key"] = newMinerSubscriptionKey
		}
		if name != "" {
			payload["name"] = name
		}
		updatedWorkerPartner, err = workerPartnerORM.Update(worker.ID, payload)
	} else {

		c.JSON(http.StatusBadRequest, defaultErrorResponse("Missing required param for update"))
		return
	}

	if err != nil {
		log.Error().Err(err).Msg("Miner key does not exist with this worker")
		c.JSON(http.StatusInternalServerError, defaultErrorResponse("Miner key does not exist with this worker"))
		return
	}

	log.Info().Msg("Worker partner updated successfully")
	c.JSON(http.StatusOK, defaultSuccessResponse(map[string]interface{}{"workerPartner": updatedWorkerPartner}))
}

func DisableMinerByWorkerController(c *gin.Context) {
	minerSubscriptionKeyValue, minerSubscriptionKeyExists := c.Get("miner_subscription_key")
	minerSubscriptionKey, okMinerSubscriptionKey := minerSubscriptionKeyValue.(string)
	if !minerSubscriptionKeyExists || !okMinerSubscriptionKey || minerSubscriptionKey == "" {
		c.JSON(http.StatusBadRequest, defaultErrorResponse("miner_subscription_key is required, must be a string, and cannot be empty"))
		return
	}

	toDisableValue, toDisableExists := c.Get("to_disable")
	toDisable, okToDisable := toDisableValue.(bool)
	if !toDisableExists || !okToDisable {
		c.JSON(http.StatusBadRequest, defaultErrorResponse("to_disable is required and must be a boolean"))
		return
	}
	jwtClaims, _ := c.Get("userInfo")

	userInfo, ok := jwtClaims.(*jwt.RegisteredClaims)
	if !ok {
		c.JSON(http.StatusUnauthorized, defaultErrorResponse("Unauthorized"))
		return
	}
	worker, err := orm.NewDojoWorkerORM().GetDojoWorkerByWalletAddress(userInfo.Subject)
	if err != nil {
		c.JSON(http.StatusInternalServerError, defaultErrorResponse("Failed to get worker"))
		return
	}

	if toDisable {
		count, err := orm.NewWorkerPartnerORM().WorkerParnterDisableUpdate(map[string]interface{}{
            "workerId": worker.ID,
            "minerSubscriptionKey": minerSubscriptionKey, 
            "toDisable": toDisable,
        })

		if err != nil {
			c.JSON(http.StatusInternalServerError, defaultErrorResponse("Failed to disable worker partner"))
			return
		}
		if count > 0 {
			c.JSON(http.StatusOK, defaultSuccessResponse(map[string]interface{}{"message": "Miner disabled successfully"}))
		} else {
			c.JSON(http.StatusInternalServerError, defaultErrorResponse("Failed to disable worker partner, no records updated"))
		}
	} else {
		c.JSON(http.StatusBadRequest, defaultErrorResponse("Invalid request param"))
	}
}


func DisableWorkerByMinerController(c *gin.Context) {
	workerIdValue, workerIdExists := c.Get("worker_id")
	workerId, okWorkerId := workerIdValue.(string)
	if !workerIdExists || !okWorkerId || workerId == "" {
		c.JSON(http.StatusBadRequest, defaultErrorResponse("workerId is required and must be a string"))
		return
	}

	toDisableValue, toDisableExists := c.Get("toDisable")
	toDisable, okToDisable := toDisableValue.(bool)
	if !toDisableExists || !okToDisable {
		c.JSON(http.StatusBadRequest, defaultErrorResponse("toDisable is required and must be a boolean"))
		return
	}

	minerUserValue, exists := c.Get("minerUser")
	if !exists {
		return 
	}
	minerUser, _ := minerUserValue.(*db.MinerUserModel)

	if toDisable {
		payload := map[string]interface{}{
			"workerId": workerId,
			"toDisable": toDisable,
		}
		if minerUser != nil {
			payload["minerSubscriptionKey"] = minerUser.APIKey
		}

		count, err := orm.NewWorkerPartnerORM().WorkerParnterDisableUpdate(payload)
		if err != nil {
			c.JSON(http.StatusInternalServerError, defaultErrorResponse("Failed to disable worker partner"))
			return
		}
		if count > 0 {
			c.JSON(http.StatusOK, defaultSuccessResponse(map[string]interface{}{"message": "Worker disabled successfully"}))
		} else {
			c.JSON(http.StatusInternalServerError, defaultErrorResponse("Failed to disable worker partner, no records updated"))
		}
	} else {
		c.JSON(http.StatusBadRequest, defaultErrorResponse("Invalid request param"))
	}
}<|MERGE_RESOLUTION|>--- conflicted
+++ resolved
@@ -248,21 +248,14 @@
 		return
 	}
 
-<<<<<<< HEAD
-=======
 	// Check if API key is expired (didn't get to test)
->>>>>>> d54a55e5
 	if minerUser.APIKeyExpireAt.Before(time.Now()) {
 		c.AbortWithStatusJSON(http.StatusUnauthorized, defaultErrorResponse("API key expired"))
 		return
 	}
 
-<<<<<<< HEAD
-	subscriptionKey, err := generateRandomMinerSubscriptionKey(32)
-=======
 	// generate subscription key
 	subscriptionKey, err := generateRandomMinerSubscriptionKey()
->>>>>>> d54a55e5
 	if err != nil {
 		c.AbortWithStatusJSON(http.StatusInternalServerError, defaultErrorResponse("Failed to generate subscription key"))
 		return
