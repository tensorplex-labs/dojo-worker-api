--- conflicted
+++ resolved
@@ -10,14 +10,14 @@
 	"time"
 
 	"dojo-api/db"
+	"dojo-api/pkg/auth"
+	"dojo-api/pkg/blockchain/siws"
 	"dojo-api/pkg/cache"
 	"dojo-api/pkg/email"
 	"dojo-api/pkg/miner"
 	"dojo-api/pkg/orm"
 	"dojo-api/pkg/task"
 	"dojo-api/pkg/worker"
-	"dojo-api/pkg/auth"
-	"dojo-api/pkg/blockchain/siws"
 	"dojo-api/utils"
 
 	"github.com/gin-gonic/gin"
@@ -230,64 +230,14 @@
 	}))
 }
 
-<<<<<<< HEAD
-// func MinerLoginController(c *gin.Context) {
-// 	verified, _ := c.Get("verified")
-// 	hotkey, _ := c.Get("hotkey")
-// 	apiKey, _ := c.Get("apiKey")
-// 	expiry, _ := c.Get("expiry")
-// 	email, _ := c.Get("email")
-// 	organisation, organisationExists := c.Get("organisationName")
-
-// 	minerUserORM := orm.NewMinerUserORM()
-// 	var err error
-// 	if organisationExists {
-// 		_, err = minerUserORM.CreateUserWithOrganisation(hotkey.(string), apiKey.(string), expiry.(time.Time), verified.(bool), email.(string), organisation.(string))
-// 	} else {
-// 		_, err = minerUserORM.CreateUser(hotkey.(string), apiKey.(string), expiry.(time.Time), verified.(bool), email.(string))
-// 	}
-
-// 	if err != nil {
-// 		log.Error().Err(err).Msg("Failed to save miner user")
-// 		c.JSON(http.StatusInternalServerError, defaultErrorResponse("Failed to save miner user because miner's hot key may already exists"))
-// 		return
-// 	}
-
-// 	if verified.(bool) {
-// 		c.JSON(http.StatusOK, defaultSuccessResponse(apiKey))
-// 	} else {
-// 		c.JSON(http.StatusUnauthorized, defaultErrorResponse("Miner user not verified"))
-// 	}
-// }
-
-// MinerApplicationController godoc
-//
-//	@Summary		Apply for a miner API key and subscription key
-//	@Description	Submit an application for a miner API key and subscription key by providing the necessary details
-//	@Tags			Miner
-//	@Accept			json
-//	@Produce		json
-//	@Param			body	body		miner.MinerApplicationRequest	true	"Request body containing the miner application details (organisationName is optional)"
-//	@Success		200		{object}	ApiResponse{body=string}		"Application submitted successfully"
-//	@Failure		400		{object}	ApiResponse						"Invalid request body or parameters"
-//	@Failure		500		{object}	ApiResponse						"Internal server error"
-//	@Router			/api/v1/miner/miner-application [post]
-func MinerApplicationController(c *gin.Context) {
-	requestInterface, exists := c.Get("requestMap")
-	if !exists {
-		log.Error().Msg("Request map not found in context")
-		c.JSON(http.StatusBadRequest, defaultErrorResponse("Request map not found in context"))
-		c.Abort()
-=======
 func MinerLoginController(c *gin.Context) {
 	loginInterface, _ := c.Get("loginRequest")
 	loginRequest := loginInterface.(auth.MinerLoginRequest)
 
-	parsedMessage , err := siws.ParseMessage(loginRequest.Message)
+	parsedMessage, err := siws.ParseMessage(loginRequest.Message)
 	if err != nil {
 		log.Error().Err(err).Msg("Failed to parse message")
 		c.JSON(http.StatusBadRequest, defaultErrorResponse("Failed to parse message"))
->>>>>>> 7383613e
 		return
 	}
 
@@ -296,38 +246,38 @@
 		log.Error().Err(err).Msg("Failed to get nonce from cache")
 		c.JSON(http.StatusInternalServerError, defaultErrorResponse("Failed to get nonce from cache"))
 		return
-	}else if addressNonce != nonce {
+	} else if addressNonce != nonce {
 		log.Error().Msg("Nonce does not match")
 		c.JSON(http.StatusUnauthorized, defaultErrorResponse("Unauthorized"))
 		return
 	}
-	
+
 	minerUserORM := orm.NewMinerUserORM()
-	minerUser, err := minerUserORM.GetUserByHotkey(loginRequest.Hotkey); 
+	minerUser, err := minerUserORM.GetUserByHotkey(loginRequest.Hotkey)
 	if err == db.ErrNotFound {
 		if newErr := handleNewMinerUser(loginRequest.Hotkey, loginRequest.Email, loginRequest.Organisation); newErr != nil {
 			log.Error().Err(newErr).Msg("Failed to create new miner user")
 			c.JSON(http.StatusInternalServerError, defaultErrorResponse("Failed to create new miner user"))
 			return
-		}else{
+		} else {
 			response := map[string]string{
-				"apiKey": minerUser.APIKey,
+				"apiKey":          minerUser.APIKey,
 				"subscriptionKey": minerUser.SubscriptionKey,
 			}
 			c.JSON(http.StatusOK, defaultSuccessResponse(response))
 			return
 		}
-	}else if err != nil {
+	} else if err != nil {
 		log.Error().Err(err).Msg("Failed to get miner user by hotkey")
 		c.JSON(http.StatusInternalServerError, defaultErrorResponse("Failed to get miner user"))
 		return
 	}
 
 	response := map[string]string{
-		"apiKey": minerUser.APIKey,
+		"apiKey":          minerUser.APIKey,
 		"subscriptionKey": minerUser.SubscriptionKey,
 	}
-	
+
 	c.JSON(http.StatusOK, defaultSuccessResponse(response))
 }
 
