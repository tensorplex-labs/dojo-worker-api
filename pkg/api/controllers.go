--- conflicted
+++ resolved
@@ -15,7 +15,6 @@
 	"dojo-api/pkg/blockchain/siws"
 	"dojo-api/pkg/cache"
 	"dojo-api/pkg/email"
-	"dojo-api/pkg/event"
 	"dojo-api/pkg/metric"
 	"dojo-api/pkg/miner"
 	"dojo-api/pkg/orm"
@@ -26,11 +25,10 @@
 	"github.com/gin-gonic/gin"
 	"github.com/golang-jwt/jwt/v5"
 	"github.com/google/uuid"
+	"github.com/gorilla/securecookie"
 	"github.com/redis/rueidis"
 	"github.com/rs/zerolog/log"
 	"github.com/spruceid/siwe-go"
-
-	"github.com/gorilla/securecookie"
 )
 
 // WorkerLoginController godoc
@@ -301,7 +299,6 @@
 	}))
 }
 
-<<<<<<< HEAD
 // // MinerLoginController godoc
 // //
 // //	@Summary		Miner login
@@ -317,23 +314,6 @@
 // //	@Failure		404				{object}	ApiResponse									"Miner user not found"
 // //	@Failure		500				{object}	ApiResponse									"Failed to get nonce from cache, internal server error, or failed to create new miner user"
 // //	@Router			/api/v1/miner/login/auth [post]
-=======
-// MinerLoginController godoc
-//
-//	@Summary		Miner login
-//	@Description	Log in a miner by providing their wallet address, chain ID, message, signature, and timestamp
-//	@Tags			Authentication
-//	@Accept			json
-//	@Produce		json
-//	@Param			Authorization	header		string										true	"Bearer token"
-//	@Param			body			body		auth.MinerLoginRequest						true	"Request body containing the miner login details"
-//	@Success		200				{object}	ApiResponse{body=auth.MinerLoginResponse}	"Miner logged in successfully"
-//	@Failure		400				{object}	ApiResponse									"Invalid request body or failed to parse message"
-//	@Failure		401				{object}	ApiResponse									"Unauthorized, invalid signature, message expired, or hotkey not registered"
-//	@Failure		404				{object}	ApiResponse									"Miner user not found"
-//	@Failure		500				{object}	ApiResponse									"Failed to get nonce from cache, internal server error, or failed to create new miner user"
-//	@Router			/miner/login/auth [post]
->>>>>>> 0c59651a
 func MinerLoginController(c *gin.Context) {
 	// loginInterface, _ := c.Get("loginRequest")
 	// loginRequest := loginInterface.(auth.MinerLoginRequest)
@@ -436,7 +416,6 @@
 	return newMinerUser, nil
 }
 
-<<<<<<< HEAD
 // // MinerInfoController godoc
 // //
 // //	@Summary		Get miner information
@@ -449,20 +428,6 @@
 // //	@Success		200			{object}	ApiResponse{body=miner.MinerInfoResponse}	"Miner information retrieved successfully"
 // //	@Failure		401			{object}	ApiResponse									"Unauthorized"
 // //	@Router			/api/v1/miner/info/{hotkey} [get]
-=======
-// MinerInfoController godoc
-//
-//	@Summary		Get miner information
-//	@Description	Retrieve miner information using the miner's user context
-//	@Tags			Miner
-//	@Accept			json
-//	@Produce		json
-//	@Param			hotkey		path		string										true	"Hot Key"
-//	@Param			x-api-key	header		string										true	"API Key"
-//	@Success		200			{object}	ApiResponse{body=miner.MinerInfoResponse}	"Miner information retrieved successfully"
-//	@Failure		401			{object}	ApiResponse									"Unauthorized"
-//	@Router			/miner/info/{hotkey} [get]
->>>>>>> 0c59651a
 func MinerInfoController(c *gin.Context) {
 	// minerUserInterface, ok := c.Get("minerUser")
 	//
@@ -584,11 +549,7 @@
 //	@Failure		401				{object}	ApiResponse											"Unauthorized"
 //	@Failure		404				{object}	ApiResponse											"Worker not found"
 //	@Failure		500				{object}	ApiResponse											"Internal server error"
-<<<<<<< HEAD
-//	@Router			/api/v1/worker/partner/list [get]
-=======
 //	@Router			/worker/partner/list [get]
->>>>>>> 0c59651a
 func GetWorkerPartnerListController(c *gin.Context) {
 	jwtClaims, ok := c.Get("userInfo")
 	if !ok {
@@ -972,7 +933,6 @@
 	return &valueParsed, nil
 }
 
-<<<<<<< HEAD
 // // DisableWorkerByMinerController godoc
 // //
 // //	@Summary		Disable worker by miner
@@ -987,22 +947,6 @@
 // //	@Failure		404			{object}	ApiResponse										"Failed to disable worker partner, no records updated"
 // //	@Failure		500			{object}	ApiResponse										"Internal server error - failed to disable worker partner"
 // //	@Router			/api/v1/miner/partner/disable [put]
-=======
-// DisableWorkerByMinerController godoc
-//
-//	@Summary		Disable worker by miner
-//	@Description	Disable a worker by providing the worker's ID and a disable flag
-//	@Tags			Worker Partner
-//	@Accept			json
-//	@Produce		json
-//	@Param			x-api-key	header		string											true	"API Key"
-//	@Param			body		body		worker.DisableWorkerRequest						true	"Request body containing the worker ID and disable flag"
-//	@Success		200			{object}	ApiResponse{body=worker.DisableSuccessResponse}	"Worker disabled successfully"
-//	@Failure		400			{object}	ApiResponse										"Invalid request body or parameters"
-//	@Failure		404			{object}	ApiResponse										"Failed to disable worker partner, no records updated"
-//	@Failure		500			{object}	ApiResponse										"Internal server error - failed to disable worker partner"
-//	@Router			/miner/partner/disable [put]
->>>>>>> 0c59651a
 func DisableWorkerByMinerController(c *gin.Context) {
 	// var requestMap map[string]interface{}
 	// if err := c.BindJSON(&requestMap); err != nil {
@@ -1088,7 +1032,156 @@
 	c.JSON(http.StatusOK, defaultSuccessResponse(worker.GenerateNonceResponse{Nonce: nonce}))
 }
 
-<<<<<<< HEAD
+// GetDojoWorkerCountController godoc
+//
+//	@Summary		Get the total number of Dojo workers
+//	@Description	Retrieves the total number of Dojo workers from the metrics data
+//	@Tags			Metrics
+//	@Produce		json
+//	@Success		200	{object}	ApiResponse{body=metric.DojoWorkerCountResponse}	"Total number of Dojo workers retrieved successfully"
+//	@Failure		500	{object}	ApiResponse											"Failed to get worker count or unmarshal data"
+//	@Router			/metrics/dojo-worker-count [get]
+func GetDojoWorkerCountController(c *gin.Context) {
+	metricData, err := orm.NewMetricsORM().GetMetricsDataByMetricType(c, db.MetricsTypeTotalNumDojoWorkers)
+	if err != nil {
+		log.Error().Err(err).Msg("Failed to get worker count")
+		c.JSON(http.StatusInternalServerError, defaultErrorResponse("Failed to get worker count"))
+		return
+	}
+	var workerCountData metric.MetricWorkerCount
+	if err = json.Unmarshal([]byte(metricData.MetricsData), &workerCountData); err != nil {
+		log.Error().Err(err).Msg("Failed to unmarshal worker count data")
+		c.JSON(http.StatusInternalServerError, defaultErrorResponse("Failed to unmarshal worker count data"))
+	}
+
+	c.JSON(http.StatusOK, defaultSuccessResponse(metric.DojoWorkerCountResponse{NumDojoWorkers: workerCountData.TotalNumDojoWorkers}))
+}
+
+// GetTotalCompletedTasksController godoc
+//
+//	@Summary		Get the total number of completed tasks
+//	@Description	Retrieves the total number of completed tasks from the metrics data
+//	@Tags			Metrics
+//	@Produce		json
+//	@Success		200	{object}	ApiResponse{body=metric.CompletedTaskCountResponse}	"Total number of completed tasks retrieved successfully"
+//	@Failure		500	{object}	ApiResponse											"Failed to get completed tasks count or unmarshal data"
+//	@Router			/metrics/completed-tasks-count [get]
+func GetTotalCompletedTasksController(c *gin.Context) {
+	metricData, err := orm.NewMetricsORM().GetMetricsDataByMetricType(c, db.MetricsTypeTotalNumCompletedTasks)
+	if err != nil {
+		log.Error().Err(err).Msg("Failed to get completed tasks count")
+		c.JSON(http.StatusInternalServerError, defaultErrorResponse("Failed to get completed tasks count"))
+		return
+	}
+
+	var completedTasksData metric.MetricCompletedTasksCount
+	if err = json.Unmarshal([]byte(metricData.MetricsData), &completedTasksData); err != nil {
+		log.Error().Err(err).Msg("Failed to unmarshal completed tasks data")
+		c.JSON(http.StatusInternalServerError, defaultErrorResponse("Failed to unmarshal completed tasks data"))
+		return
+	}
+
+	c.JSON(http.StatusOK, defaultSuccessResponse(metric.CompletedTaskCountResponse{NumCompletedTasks: completedTasksData.TotalNumCompletedTasks}))
+}
+
+// GetTotalTasksResultsController godoc
+//
+//	@Summary		Get the total number of task results
+//	@Description	Retrieves the total number of task results from the metrics data
+//	@Tags			Metrics
+//	@Produce		json
+//	@Success		200	{object}	ApiResponse{body=metric.TaskResultCountResponse}	"Total number of task results retrieved successfully"
+//	@Failure		500	{object}	ApiResponse											"Failed to get task results count or unmarshal data"
+//	@Router			/metrics/task-result-count [get]
+func GetTotalTasksResultsController(c *gin.Context) {
+	metricData, err := orm.NewMetricsORM().GetMetricsDataByMetricType(c, db.MetricsTypeTotalNumTaskResults)
+	if err != nil {
+		log.Error().Err(err).Msg("Failed to get task results count")
+		c.JSON(http.StatusInternalServerError, defaultErrorResponse("Failed to get task results count"))
+		return
+	}
+
+	var totalTasksResults metric.MetricTaskResultsCount
+	if err = json.Unmarshal([]byte(metricData.MetricsData), &totalTasksResults); err != nil {
+		log.Error().Err(err).Msg("Failed to unmarshal task results data")
+		c.JSON(http.StatusInternalServerError, defaultErrorResponse("Failed to unmarshal task results data"))
+		return
+	}
+
+	c.JSON(http.StatusOK, defaultSuccessResponse(metric.TaskResultCountResponse{NumTaskResults: totalTasksResults.TotalNumTasksResults}))
+}
+
+// GetAvgTaskCompletionTimeController godoc
+//
+//	@Summary		Get the average task completion time
+//	@Description	Retrieves the average task completion time from the metrics data
+//	@Tags 			Metrics
+//	@Produce		json
+//	@Success		200	{object}	ApiResponse{body=metric.AvgTaskCompletionTimeResponse}	"Average task completion time retrieved successfully"
+//	@Failure		500	{object}	ApiResponse												"Failed to get average task completion time or unmarshal data"
+//	@Router			/metrics/average-task-completion-time [get]
+func GetAvgTaskCompletionTimeController(c *gin.Context) {
+	metricData, err := orm.NewMetricsORM().GetMetricsDataByMetricType(c, db.MetricsTypeAverageTaskCompletionTime)
+	if err != nil {
+		log.Error().Err(err).Msg("Failed to get average task completion time")
+		c.JSON(http.StatusInternalServerError, defaultErrorResponse("Failed to get average task completion time"))
+		return
+	}
+
+	var avgCompletionTime metric.MetricAvgTaskCompletionTime
+	if err = json.Unmarshal([]byte(metricData.MetricsData), &avgCompletionTime); err != nil {
+		log.Error().Err(err).Msg("Failed to unmarshal average task completion time data")
+		c.JSON(http.StatusInternalServerError, defaultErrorResponse("Failed to unmarshal average task completion time data"))
+		return
+	}
+
+	c.JSON(http.StatusOK, defaultSuccessResponse(metric.AvgTaskCompletionTimeResponse{AvgTaskCompletionTime: avgCompletionTime.AverageTaskCompletionTime}))
+}
+
+func handleMetricData(currentTask *db.TaskModel, updatedTask *db.TaskModel) {
+	// We want to make sure task status just changed to completion
+	metricService := metric.NewMetricService()
+	eventService := event.NewEventService()
+	ctx := context.Background()
+
+	go func() {
+		if err := metricService.UpdateTotalTaskResultsCount(ctx); err != nil {
+			log.Error().Err(err).Msg("Failed to update total tasks results count")
+		} else {
+			log.Info().Msg("Updated total task results count")
+		}
+	}()
+
+	if (currentTask.Status != db.TaskStatusCompleted) && updatedTask.Status == db.TaskStatusCompleted {
+		go func() {
+			// Update the completed task count
+			if err := metricService.UpdateCompletedTaskCount(ctx); err != nil {
+				log.Error().Err(err).Msg("Failed to update completed task count")
+			} else {
+				log.Info().Msg("Updated completed task count")
+			}
+		}()
+
+		go func() {
+			// Update the task completion event
+			if err := eventService.CreateTaskCompletionEvent(ctx, *updatedTask); err != nil {
+				log.Error().Err(err).Msg("Failed to create task completion event")
+			} else {
+				log.Info().Msg("Created task completion event")
+			}
+		}()
+
+		go func() {
+			// Update the avg task completion
+			if err := metricService.UpdateAvgTaskCompletionTime(ctx); err != nil {
+				log.Error().Err(err).Msg("Failed to update average task completion time")
+			} else {
+				log.Info().Msg("Updated average task completion time")
+			}
+		}()
+	}
+}
+
 // GenerateCookieAuth godoc
 //
 //	@Summary		Generates a session given valid proof of ownership
@@ -1464,154 +1557,4 @@
 	}
 
 	c.JSON(http.StatusOK, defaultSuccessResponse(miner.MinerApiKeysResponse{ApiKeys: updatedSubscriptionKeys}))
-=======
-// GetDojoWorkerCountController godoc
-//
-//	@Summary		Get the total number of Dojo workers
-//	@Description	Retrieves the total number of Dojo workers from the metrics data
-//	@Tags			Metrics
-//	@Produce		json
-//	@Success		200	{object}	ApiResponse{body=metric.DojoWorkerCountResponse}	"Total number of Dojo workers retrieved successfully"
-//	@Failure		500	{object}	ApiResponse											"Failed to get worker count or unmarshal data"
-//	@Router			/metrics/dojo-worker-count [get]
-func GetDojoWorkerCountController(c *gin.Context) {
-	metricData, err := orm.NewMetricsORM().GetMetricsDataByMetricType(c, db.MetricsTypeTotalNumDojoWorkers)
-	if err != nil {
-		log.Error().Err(err).Msg("Failed to get worker count")
-		c.JSON(http.StatusInternalServerError, defaultErrorResponse("Failed to get worker count"))
-		return
-	}
-	var workerCountData metric.MetricWorkerCount
-	if err = json.Unmarshal([]byte(metricData.MetricsData), &workerCountData); err != nil {
-		log.Error().Err(err).Msg("Failed to unmarshal worker count data")
-		c.JSON(http.StatusInternalServerError, defaultErrorResponse("Failed to unmarshal worker count data"))
-	}
-
-	c.JSON(http.StatusOK, defaultSuccessResponse(metric.DojoWorkerCountResponse{NumDojoWorkers: workerCountData.TotalNumDojoWorkers}))
-}
-
-// GetTotalCompletedTasksController godoc
-//
-//	@Summary		Get the total number of completed tasks
-//	@Description	Retrieves the total number of completed tasks from the metrics data
-//	@Tags			Metrics
-//	@Produce		json
-//	@Success		200	{object}	ApiResponse{body=metric.CompletedTaskCountResponse}	"Total number of completed tasks retrieved successfully"
-//	@Failure		500	{object}	ApiResponse											"Failed to get completed tasks count or unmarshal data"
-//	@Router			/metrics/completed-tasks-count [get]
-func GetTotalCompletedTasksController(c *gin.Context) {
-	metricData, err := orm.NewMetricsORM().GetMetricsDataByMetricType(c, db.MetricsTypeTotalNumCompletedTasks)
-	if err != nil {
-		log.Error().Err(err).Msg("Failed to get completed tasks count")
-		c.JSON(http.StatusInternalServerError, defaultErrorResponse("Failed to get completed tasks count"))
-		return
-	}
-
-	var completedTasksData metric.MetricCompletedTasksCount
-	if err = json.Unmarshal([]byte(metricData.MetricsData), &completedTasksData); err != nil {
-		log.Error().Err(err).Msg("Failed to unmarshal completed tasks data")
-		c.JSON(http.StatusInternalServerError, defaultErrorResponse("Failed to unmarshal completed tasks data"))
-		return
-	}
-
-	c.JSON(http.StatusOK, defaultSuccessResponse(metric.CompletedTaskCountResponse{NumCompletedTasks: completedTasksData.TotalNumCompletedTasks}))
-}
-
-// GetTotalTasksResultsController godoc
-//
-//	@Summary		Get the total number of task results
-//	@Description	Retrieves the total number of task results from the metrics data
-//	@Tags			Metrics
-//	@Produce		json
-//	@Success		200	{object}	ApiResponse{body=metric.TaskResultCountResponse}	"Total number of task results retrieved successfully"
-//	@Failure		500	{object}	ApiResponse											"Failed to get task results count or unmarshal data"
-//	@Router			/metrics/task-result-count [get]
-func GetTotalTasksResultsController(c *gin.Context) {
-	metricData, err := orm.NewMetricsORM().GetMetricsDataByMetricType(c, db.MetricsTypeTotalNumTaskResults)
-	if err != nil {
-		log.Error().Err(err).Msg("Failed to get task results count")
-		c.JSON(http.StatusInternalServerError, defaultErrorResponse("Failed to get task results count"))
-		return
-	}
-
-	var totalTasksResults metric.MetricTaskResultsCount
-	if err = json.Unmarshal([]byte(metricData.MetricsData), &totalTasksResults); err != nil {
-		log.Error().Err(err).Msg("Failed to unmarshal task results data")
-		c.JSON(http.StatusInternalServerError, defaultErrorResponse("Failed to unmarshal task results data"))
-		return
-	}
-
-	c.JSON(http.StatusOK, defaultSuccessResponse(metric.TaskResultCountResponse{NumTaskResults: totalTasksResults.TotalNumTasksResults}))
-}
-
-// GetAvgTaskCompletionTimeController godoc
-//
-//	@Summary		Get the average task completion time
-//	@Description	Retrieves the average task completion time from the metrics data
-//	@Tags 			Metrics
-//	@Produce		json
-//	@Success		200	{object}	ApiResponse{body=metric.AvgTaskCompletionTimeResponse}	"Average task completion time retrieved successfully"
-//	@Failure		500	{object}	ApiResponse												"Failed to get average task completion time or unmarshal data"
-//	@Router			/metrics/average-task-completion-time [get]
-func GetAvgTaskCompletionTimeController(c *gin.Context) {
-	metricData, err := orm.NewMetricsORM().GetMetricsDataByMetricType(c, db.MetricsTypeAverageTaskCompletionTime)
-	if err != nil {
-		log.Error().Err(err).Msg("Failed to get average task completion time")
-		c.JSON(http.StatusInternalServerError, defaultErrorResponse("Failed to get average task completion time"))
-		return
-	}
-
-	var avgCompletionTime metric.MetricAvgTaskCompletionTime
-	if err = json.Unmarshal([]byte(metricData.MetricsData), &avgCompletionTime); err != nil {
-		log.Error().Err(err).Msg("Failed to unmarshal average task completion time data")
-		c.JSON(http.StatusInternalServerError, defaultErrorResponse("Failed to unmarshal average task completion time data"))
-		return
-	}
-
-	c.JSON(http.StatusOK, defaultSuccessResponse(metric.AvgTaskCompletionTimeResponse{AvgTaskCompletionTime: avgCompletionTime.AverageTaskCompletionTime}))
-}
-
-func handleMetricData(currentTask *db.TaskModel, updatedTask *db.TaskModel) {
-	// We want to make sure task status just changed to completion
-	metricService := metric.NewMetricService()
-	eventService := event.NewEventService()
-	ctx := context.Background()
-
-	go func() {
-		if err := metricService.UpdateTotalTaskResultsCount(ctx); err != nil {
-			log.Error().Err(err).Msg("Failed to update total tasks results count")
-		} else {
-			log.Info().Msg("Updated total task results count")
-		}
-	}()
-
-	if (currentTask.Status != db.TaskStatusCompleted) && updatedTask.Status == db.TaskStatusCompleted {
-		go func() {
-			// Update the completed task count
-			if err := metricService.UpdateCompletedTaskCount(ctx); err != nil {
-				log.Error().Err(err).Msg("Failed to update completed task count")
-			} else {
-				log.Info().Msg("Updated completed task count")
-			}
-		}()
-
-		go func() {
-			// Update the task completion event
-			if err := eventService.CreateTaskCompletionEvent(ctx, *updatedTask); err != nil {
-				log.Error().Err(err).Msg("Failed to create task completion event")
-			} else {
-				log.Info().Msg("Created task completion event")
-			}
-		}()
-
-		go func() {
-			// Update the avg task completion
-			if err := metricService.UpdateAvgTaskCompletionTime(ctx); err != nil {
-				log.Error().Err(err).Msg("Failed to update average task completion time")
-			} else {
-				log.Info().Msg("Updated average task completion time")
-			}
-		}()
-	}
->>>>>>> 0c59651a
 }