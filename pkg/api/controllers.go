package api

import (
	"dojo-api/pkg/orm"
<<<<<<< HEAD
	"net/http"
	"time"
=======
	"dojo-api/pkg/task"
	"dojo-api/utils"
	"errors"
	"fmt"
	"net/http"
>>>>>>> 1bddaa48

	"github.com/gin-gonic/gin"
	"github.com/rs/zerolog/log"
)

<<<<<<< HEAD
func WorkerLoginController(c *gin.Context) {
=======
func LoginController(c *gin.Context) {
>>>>>>> 1bddaa48
	walletAddressInterface, _ := c.Get("WalletAddress")
	chainIdInterface, _ := c.Get("ChainId")
	token, _ := c.Get("JWTToken")

	walletAddress, ok := walletAddressInterface.(string)
	if !ok {
		log.Error().Msg("Invalid wallet address provided")
		c.JSON(http.StatusBadRequest, defaultErrorResponse("Invalid wallet address"))
		return
	}
	chainId, ok := chainIdInterface.(string)
	if !ok {
		log.Error().Msg("Invalid signature provided")
		c.JSON(http.StatusBadRequest, defaultErrorResponse("Invalid signature"))
		return
	}

	workerService := orm.NewDojoWorkerService()
	_, err := workerService.CreateDojoWorker(walletAddress, chainId)
	if err != nil {
		log.Error().Err(err).Msg("Failed to create worker")
		c.JSON(http.StatusInternalServerError, defaultErrorResponse("Failed to create worker"))
		return
	}
	log.Info().Str("walletAddress", walletAddress).Msg("Worker created successfully")
	c.JSON(http.StatusOK, defaultSuccessResponse(token))
}

<<<<<<< HEAD
func MinerLoginController(c *gin.Context) {
	verified, _ := c.Get("verified")
	hotkey, _ := c.Get("hotkey")
	coldkey, _ := c.Get("coldkey")
	apiKey, _ := c.Get("apiKey")
	expiry, _ := c.Get("expiry")

	networkUserService := orm.NewMinerUserService()
	_, err := networkUserService.CreateUser(coldkey.(string), hotkey.(string), apiKey.(string), expiry.(time.Time), verified.(bool))
	if err != nil {
		log.Error().Err(err).Msg("Failed to save network user")
		c.JSON(http.StatusInternalServerError, defaultErrorResponse("Failed to save network user because miner's hot key may already exists"))
		return
	}

	if verified.(bool) {
		c.JSON(http.StatusOK, defaultSuccessResponse(apiKey))
	} else {
		c.JSON(http.StatusUnauthorized, defaultErrorResponse("Miner user not verified"))
	}
=======
// POST /api/v1/tasks
func CreateTaskController(c *gin.Context) {
	var requestBody utils.TaskRequest
	var logger = utils.GetLogger()
	response := make(map[string]interface{})
	response["success"] = false
	response["body"] = nil
	minerUserId, exists := c.Get("minerUserID")
	if !exists {
		response["error"] = "Unauthorized"
		c.JSON(401, response)
		return
	}

	if err := c.BindJSON(&requestBody); err != nil {
		// DO SOMETHING WITH THE ERROR
		logger.Error().Msg(fmt.Sprintf("Error binding request body: %v", err))
		response["error"] = fmt.Sprintf("Error binding request body: %v", err)
		c.JSON(400, response)
	}

	err := validateTaskRequest(requestBody)
	if err != nil {
		response["error"] = fmt.Sprintf("Error validating request: %v", err)
		c.JSON(400, response)
		return
	}

	taskService := task.NewTaskService()
	msg, err := taskService.CreateTask(requestBody, minerUserId.(string))

	if err != nil {
		response["error"] = fmt.Sprintf("Error creating task: %v", err)
		c.JSON(500, response)
		return
	}

	response["success"] = true
	response["body"] = msg
	response["error"] = nil
	c.JSON(200, response)
}

func validateTaskRequest(taskData utils.TaskRequest) error {
	if taskData.Title == "" {
		return errors.New("title is required")
	}

	if taskData.Body == "" {
		return errors.New("body is required")
	}

	if taskData.ExpireAt == "" {
		return errors.New("expireAt is required")
	}

	for _, taskInterface := range taskData.TaskData {
		err := validateTaskData(taskInterface)
		if err != nil {
			return err
		}
	}

	if taskData.MaxResults == 0 {
		return errors.New("maxResults is required")
	}

	if taskData.TotalRewards == 0 {
		return errors.New("totalRewards is required")
	}

	return nil
}

func validateTaskData(taskData utils.TaskData) error {
	if taskData.Prompt == "" && len(taskData.Dialogue) == 0 {
		return errors.New("prompt is required")
	}

	if taskData.Task == "" {
		return errors.New("task is required")
	}
	task := taskData.Task
	if task == "CODE_GENERATION" || task == "TEXT_TO_IMAGE" {
		for _, taskresponse := range taskData.Responses {
			var ok bool
			if task == "CODE_GENERATION" {
				fmt.Println(taskresponse.Completion)
				_, ok = taskresponse.Completion.(map[string]interface{})
			} else if task == "TEXT_TO_IMAGE" {
				_, ok = taskresponse.Completion.(string)
			}
			if !ok {
				return fmt.Errorf("invalid completion format: %v", taskresponse.Completion)
			}
		}

		if len(taskData.Dialogue) != 0 {
			return errors.New("dialogue should be empty for code generation and text to image tasks")
		}
		// TODO: change to dialogue when schema is updated
	} else if task == "CONVERSATION" {
		if len(taskData.Responses) != 0 {
			return errors.New("responses should be empty for dialogue task")
		}

		if len(taskData.Dialogue) == 0 {
			return errors.New("dialogue is required for dialogue task")
		}
	} else {
		return errors.New("invalid task")
	}

	if len(taskData.Criteria) == 0 {
		return errors.New("criteria is required")
	}

	for _, criteria := range taskData.Criteria {
		if criteria.Type == "" {
			return errors.New("type is required for criteria")
		}

		if criteria.Type == "multi-select" || criteria.Type == "ranking" {
			if len(criteria.Options) == 0 {
				return errors.New("options is required for multiple choice criteria")
			}
		} else if criteria.Type == "score" {
			if criteria.Min == 0 && criteria.Max == 0 {
				return errors.New("min or max is required for numeric criteria")
			}
		}
	}

	return nil
}

//{
//  "taskId": "Unique Task ID",
//  "dojoWorkerId": "Unique Dojo Worker ID", //no need will get from jwt
//  "resultData": {},
//}

type WorkerTask struct {
	TaskId       string                 `json:"taskId"`
	DojoWorkerId string                 `json:"dojoWorkerId"`
	ResultData   map[string]interface{} `json:"resultData"`
}

// PUT/api/v1/tasks/{task-id}
func SubmitWorkerTaskController(c *gin.Context) {
	var requestBody WorkerTask
	var logger = utils.GetLogger()

	// Get the task id from the path
	c.Bind(&requestBody)

	// Validate the request body for required fields [taskId, dojoWorkerId, resultData]
	// TODO: Implement validation for the request body

	// Get the task id and dojo worker id from the request
	dojoWorkerId := requestBody.DojoWorkerId
	taskId := c.Param("task-id")

	logger.Info().Msg(fmt.Sprintf("Dojo Worker ID: %v", dojoWorkerId))
	logger.Info().Msg(fmt.Sprintf("Task ID: %v", taskId))

	task_service := task.NewTaskService()
	// Get a context.Context object from the gin context
	ctx := c.Request.Context()

	// Get corresponding task and dojoworker data
	worker, err := task_service.GetDojoWorkerById(ctx, dojoWorkerId)
	if err != nil {
		logger.Error().Msg(fmt.Sprintf("Error getting DojoWorker: %v", err))
		c.JSON(http.StatusInternalServerError, gin.H{"error": err.Error()})
		return
	}
	// print the worker data
	logger.Info().Msg(fmt.Sprintf("Dojo Worker by id Data pulled: %v", worker))

	task, err := task_service.GetTaskById(ctx, taskId)
	if err != nil {
		logger.Error().Msg(fmt.Sprintf("Error getting Task: %v", err))
		c.JSON(http.StatusInternalServerError, gin.H{"error": err.Error()})
		return
	}
	// print the task data
	logger.Info().Msg(fmt.Sprintf("Task Data by id pulled: %v", task))

	// Update the task with the result data
	numResults, err := task_service.UpdateTaskResultData(ctx, taskId, dojoWorkerId, requestBody.ResultData)
	if err != nil {
		logger.Error().Msg(fmt.Sprintf("Error updating task: %v", err))
		c.JSON(http.StatusInternalServerError, gin.H{"error": err.Error()})
		return
	}

	// Response payload example
	//{
	//"success": "true",
	//"body": {
	//	"numResults": 3
	//},
	//"error": null
	//}

	c.JSON(http.StatusOK, gin.H{"success": true, "body": gin.H{"numResults": numResults}, "error": nil})

>>>>>>> 1bddaa48
}<|MERGE_RESOLUTION|>--- conflicted
+++ resolved
@@ -2,26 +2,17 @@
 
 import (
 	"dojo-api/pkg/orm"
-<<<<<<< HEAD
-	"net/http"
-	"time"
-=======
 	"dojo-api/pkg/task"
 	"dojo-api/utils"
 	"errors"
 	"fmt"
 	"net/http"
->>>>>>> 1bddaa48
 
 	"github.com/gin-gonic/gin"
 	"github.com/rs/zerolog/log"
 )
 
-<<<<<<< HEAD
-func WorkerLoginController(c *gin.Context) {
-=======
 func LoginController(c *gin.Context) {
->>>>>>> 1bddaa48
 	walletAddressInterface, _ := c.Get("WalletAddress")
 	chainIdInterface, _ := c.Get("ChainId")
 	token, _ := c.Get("JWTToken")
@@ -50,28 +41,6 @@
 	c.JSON(http.StatusOK, defaultSuccessResponse(token))
 }
 
-<<<<<<< HEAD
-func MinerLoginController(c *gin.Context) {
-	verified, _ := c.Get("verified")
-	hotkey, _ := c.Get("hotkey")
-	coldkey, _ := c.Get("coldkey")
-	apiKey, _ := c.Get("apiKey")
-	expiry, _ := c.Get("expiry")
-
-	networkUserService := orm.NewMinerUserService()
-	_, err := networkUserService.CreateUser(coldkey.(string), hotkey.(string), apiKey.(string), expiry.(time.Time), verified.(bool))
-	if err != nil {
-		log.Error().Err(err).Msg("Failed to save network user")
-		c.JSON(http.StatusInternalServerError, defaultErrorResponse("Failed to save network user because miner's hot key may already exists"))
-		return
-	}
-
-	if verified.(bool) {
-		c.JSON(http.StatusOK, defaultSuccessResponse(apiKey))
-	} else {
-		c.JSON(http.StatusUnauthorized, defaultErrorResponse("Miner user not verified"))
-	}
-=======
 // POST /api/v1/tasks
 func CreateTaskController(c *gin.Context) {
 	var requestBody utils.TaskRequest
@@ -280,5 +249,4 @@
 
 	c.JSON(http.StatusOK, gin.H{"success": true, "body": gin.H{"numResults": numResults}, "error": nil})
 
->>>>>>> 1bddaa48
 }