package api

import (
	"encoding/json"
	"errors"
	"fmt"
	"net/http"
	"strconv"
	"strings"
	"time"

	"dojo-api/db"
	"dojo-api/pkg/auth"
	"dojo-api/pkg/blockchain/siws"
	"dojo-api/pkg/cache"
	"dojo-api/pkg/email"
	"dojo-api/pkg/metric"
	"dojo-api/pkg/orm"
	"dojo-api/pkg/task"
	"dojo-api/pkg/worker"
	"dojo-api/utils"

	"github.com/spruceid/siwe-go"

	"github.com/gin-gonic/gin"
	"github.com/golang-jwt/jwt/v5"
	"github.com/rs/zerolog/log"
)

func WorkerLoginController(c *gin.Context) {
	walletAddressInterface, _ := c.Get("WalletAddress")
	chainIdInterface, _ := c.Get("ChainId")
	token, _ := c.Get("JWTToken")

	walletAddress, ok := walletAddressInterface.(string)
	if !ok {
		log.Error().Msg("Invalid wallet address provided")
		c.JSON(http.StatusBadRequest, defaultErrorResponse("Invalid wallet address"))
		return
	}
	chainId, ok := chainIdInterface.(string)
	if !ok {
		log.Error().Msg("Invalid chainId provided")
		c.JSON(http.StatusBadRequest, defaultErrorResponse("Invalid chainId"))
		return
	}

	workerORM := orm.NewDojoWorkerORM()
	_, err := workerORM.CreateDojoWorker(walletAddress, chainId)
	_, alreadyExists := db.IsErrUniqueConstraint(err)
	if err != nil {
		if !alreadyExists {
			log.Error().Err(err).Msg("Failed to create worker")
			c.JSON(http.StatusInternalServerError, defaultErrorResponse("Failed to create worker"))
			return
		}
		log.Warn().Err(err).Msg("Worker already exists")
	}

	if !alreadyExists {
		metricsORM := orm.NewMetricsORM()
		if err := metricsORM.UpdateDojoWorkerCount(c.Request.Context(), 1); err != nil {
			log.Error().Err(err).Msg("Failed to update dojo worker count")
		}
	}

	log.Info().Str("walletAddress", walletAddress).Str("alreadyExists", fmt.Sprintf("%+v", alreadyExists)).Msg("Worker created successfully or already exists")
	c.JSON(http.StatusOK, defaultSuccessResponse(map[string]interface{}{
		"token": token,
	}))
}

func CreateTasksController(c *gin.Context) {
	log.Info().Msg("Creating Tasks")

	minerUserInterface, exists := c.Get("minerUser")
	minerUser, _ := minerUserInterface.(*db.MinerUserModel)
	if !exists {
		c.JSON(http.StatusUnauthorized, defaultErrorResponse("Unauthorized"))
		c.Abort()
		return
	}

	requestBody, err := task.ProcessRequestBody(c)

	if err != nil {
		log.Error().Err(err).Msg("Failed to process request body")
		c.JSON(http.StatusBadRequest, defaultErrorResponse(err.Error()))
		c.Abort()
		return
	}

	if err := task.ValidateTaskRequest(requestBody); err != nil {
		log.Error().Err(err).Msg("Failed to validate task request")
		c.JSON(http.StatusBadRequest, defaultErrorResponse(err.Error()))
		c.Abort()
		return
	}

	requestBody, err = task.ProcessTaskRequest(requestBody)

	if err != nil {
		log.Error().Err(err).Msg("Failed to process task request")
		c.JSON(http.StatusBadRequest, defaultErrorResponse(err.Error()))
		c.Abort()
		return
	}

	log.Info().Str("minerUser", fmt.Sprintf("%+v", minerUser)).Msg("Miner user found")

	// Here we will handle file upload
	// Parse files from the form
	form, err := c.MultipartForm()
	if err != nil {
		log.Error().Err(err).Msg("Failed to parse multipart form")
		c.JSON(http.StatusBadRequest, defaultErrorResponse("Invalid form data"))
		c.Abort()
		return
	}

	files := form.File["file"]
	// Upload files to S3 and update responses with URLs
	requestBody, err = task.ProcessFileUpload(requestBody, files)
	if err != nil {
		log.Error().Err(err).Msg("Failed to upload files")
		c.JSON(http.StatusInternalServerError, defaultErrorResponse("Failed to upload files"))
		c.Abort()
		return
	}

	taskService := task.NewTaskService()
	tasks, errors := taskService.CreateTasks(requestBody, minerUser.ID)

	log.Info().Interface("tasks", tasks).Msg("Tasks created successfully")
	if len(tasks) == 0 {
		c.AbortWithStatusJSON(http.StatusBadRequest, defaultErrorResponse(errors))
		return
	}

	taskIds := make([]string, 0, len(tasks))
	for _, task := range tasks {
		taskIds = append(taskIds, task.ID)
	}

	c.JSON(http.StatusOK, &ApiResponse{
		Success: true,
		Body:    taskIds,
		Error:   errors,
	})
}

func SubmitTaskResultController(c *gin.Context) {
	jwtClaims, ok := c.Get("userInfo")
	if !ok {
		log.Error().Str("userInfo", fmt.Sprintf("%+v", jwtClaims)).Msg("No user info found in context")
		c.JSON(http.StatusUnauthorized, defaultErrorResponse("Unauthorized"))
		c.Abort()
		return
	}

	userInfo, ok := jwtClaims.(*jwt.RegisteredClaims)
	if !ok {
		log.Error().Str("userInfo", fmt.Sprintf("%+v", userInfo)).Msg("Failed to assert type for userInfo")
		c.JSON(http.StatusUnauthorized, defaultErrorResponse("Unauthorized"))
		c.Abort()
		return
	}
	worker, err := orm.NewDojoWorkerORM().GetDojoWorkerByWalletAddress(userInfo.Subject)
	if err != nil {
		log.Error().Err(err).Str("walletAddress", userInfo.Subject).Msg("Failed to get worker by wallet address")
		c.JSON(http.StatusInternalServerError, defaultErrorResponse("Failed to get worker"))
		c.Abort()
		return
	}

	var requestBody task.SubmitTaskResultRequest
	if err := c.BindJSON(&requestBody); err != nil {
		log.Error().Err(err).Msg("Failed to bind JSON to requestBody")
		c.JSON(http.StatusBadRequest, defaultErrorResponse("Invalid request body"))
		c.Abort()
		return
	}

	// Validate the request body for required fields [resultData]
	taskId := c.Param("task-id")
	ctx := c.Request.Context()
	taskService := task.NewTaskService()

<<<<<<< HEAD
	isCompletedTask, err := taskService.ValidateCompletedTaskByWorker(ctx, taskId, worker.ID)

=======
	task, err := taskService.GetTaskById(ctx, taskId)
>>>>>>> a4f38a43
	if err != nil {
		if errors.Is(err, db.ErrNotFound) {
			log.Error().Err(err).Str("taskId", taskId).Msg("Task not found")
			c.JSON(http.StatusInternalServerError, defaultErrorResponse(err.Error()))
			c.Abort()
			return
		}
		log.Error().Err(err).Str("taskId", taskId).Msg("Error getting Task")
		c.JSON(http.StatusInternalServerError, defaultErrorResponse(err.Error()))
		c.Abort()
		return
	}
	// Check if the task is expired
	if task.ExpireAt.Before(time.Now()) {
		log.Info().Str("taskId", taskId).Msg("Task is expired")
		c.JSON(http.StatusBadRequest, defaultErrorResponse("Task is expired"))
		c.Abort()
		return
	}

	isCompletedTResult, err := taskService.ValidateCompletedTResultByWorker(ctx, taskId, worker.ID)
	if err != nil {
		log.Error().Err(err).Str("taskId", taskId).Msg("Error validating completed task result")
		c.JSON(http.StatusInternalServerError, defaultErrorResponse(err.Error()))
		c.Abort()
		return
	}

	if isCompletedTResult {
		log.Info().Str("taskId", taskId).Str("workerId", worker.ID).Msg("Task Result is already completed by worker")
		c.JSON(http.StatusInternalServerError, defaultErrorResponse("Task Result is already completed by worker"))
		c.Abort()
		return
	}

	log.Info().Str("Dojo Worker ID", worker.ID).Str("Task ID", taskId).Msg("Dojo Worker and Task ID pulled")

	// Update the task with the result data
	updatedTask, err := taskService.UpdateTaskResults(ctx, task, worker.ID, requestBody.ResultData)
	if err != nil {
		log.Error().Err(err).Str("Dojo Worker ID", worker.ID).Str("Task ID", taskId).Msg("Error updating task with result data")
		c.JSON(http.StatusInternalServerError, defaultErrorResponse(err.Error()))
		c.Abort()
		return
	}

	// Check if the task is completed
	// taskCompleted, err := taskService.CheckTaskCompletion(ctx, updatedTask)

	// Update the completed task count
	metricsORM := orm.NewMetricsORM()
	if err := metricsORM.UpdateCompletedTaskCount(ctx, 1); err != nil {
		log.Error().Err(err).Msg("Failed to update completed task count")
	}

	// Update the total tasks results count
	if err := metricsORM.UpdateTotalTaskResultsCount(ctx, 1); err != nil {
		log.Error().Err(err).Msg("Failed to update total tasks results count")
	}

	c.JSON(http.StatusOK, defaultSuccessResponse(map[string]interface{}{
		"numResults": updatedTask.NumResults,
	}))
}

func MinerLoginController(c *gin.Context) {
	loginInterface, _ := c.Get("loginRequest")
	loginRequest := loginInterface.(auth.MinerLoginRequest)

	parsedMessage, err := siws.ParseMessage(loginRequest.Message)
	if err != nil {
		log.Error().Err(err).Msg("Failed to parse message")
		if strings.Contains(err.Error(), "expired") {
			c.AbortWithStatusJSON(http.StatusUnauthorized, defaultErrorResponse("Message expired"))
		} else {
			c.AbortWithStatusJSON(http.StatusBadRequest, defaultErrorResponse("Failed to parse message"))
		}
		return
	}

	nonce := parsedMessage.Nonce
	if addressNonce, err := cache.GetCacheInstance().Get(loginRequest.Hotkey); err != nil {
		log.Error().Err(err).Msg("Failed to get nonce from cache")
		c.JSON(http.StatusInternalServerError, defaultErrorResponse("Failed to get nonce from cache"))
		return
	} else if addressNonce != nonce {
		log.Error().Msg("Nonce does not match")
		c.JSON(http.StatusUnauthorized, defaultErrorResponse("Unauthorized"))
		return
	}

	minerUserORM := orm.NewMinerUserORM()
	minerUser, err := minerUserORM.GetUserByHotkey(loginRequest.Hotkey)
	log.Info().Interface("minerUser", minerUser).Interface("error", err).Msg("Getting miner user by hotkey")
	if minerUser != nil {
		newExpireAt := time.Now().Add(time.Hour * 24)
		minerUserORM.RefreshAPIKey(minerUser.Hotkey, newExpireAt)
	} else if err == db.ErrNotFound {
		newUser, newErr := handleNewMinerUser(loginRequest.Hotkey, loginRequest.Email, loginRequest.Organisation)
		if newErr != nil {
			log.Error().Err(newErr).Msg("Failed to create new miner user")
			c.JSON(http.StatusInternalServerError, defaultErrorResponse("Failed to create new miner user"))
			return
		} else {
			response := map[string]string{
				"apiKey":          newUser.APIKey,
				"subscriptionKey": newUser.SubscriptionKey,
			}
			c.JSON(http.StatusOK, defaultSuccessResponse(response))
			return
		}
	} else if err != nil {
		log.Error().Err(err).Msg("Failed to get miner user by hotkey")
		c.JSON(http.StatusInternalServerError, defaultErrorResponse("Failed to get miner user"))
		return
	}

	response := map[string]string{
		"apiKey":          minerUser.APIKey,
		"subscriptionKey": minerUser.SubscriptionKey,
	}

	c.JSON(http.StatusOK, defaultSuccessResponse(response))
}

func handleNewMinerUser(hotkey string, emailAddress string, organisation string) (*db.MinerUserModel, error) {
	apiKey, expiry, err := generateRandomApiKey()
	if err != nil {
		log.Error().Err(err).Msg("Failed to generate random api key")
		return nil, err
	}

	minerUserORM := orm.NewMinerUserORM()
	organisationExists := organisation == ""
	subscriptionKey, err := utils.GenerateRandomMinerSubscriptionKey()
	var newMinerUser *db.MinerUserModel
	if subscriptionKey == "" {
		log.Error().Err(err).Msg("Failed to generate subscription key")
		return nil, err
	}

	if organisationExists {
		minerUser, err := minerUserORM.CreateUserWithOrganisation(hotkey, apiKey, expiry, false, emailAddress, subscriptionKey, organisation)
		if err != nil {
			log.Error().Err(err).Msg("Failed to create miner user with organisation")
			return nil, err
		}
		newMinerUser = minerUser
	} else {
		minerUser, err := minerUserORM.CreateUser(hotkey, apiKey, expiry, false, emailAddress, subscriptionKey)
		if err != nil {
			log.Error().Err(err).Msg("Failed to create miner user")
			return nil, err
		}
		newMinerUser = minerUser
	}

	person := map[bool]string{true: organisation, false: "User"}[organisationExists]
	body := fmt.Sprintf("Hi %s,\nHere are your api key and subscription keys \nAPI Key: %s\nSubscription Key: %s", person, apiKey, subscriptionKey)
	err = email.SendEmail(emailAddress, body)
	if err != nil {
		log.Error().Err(err).Msg("Failed to send email")
		return newMinerUser, err
	}
	return newMinerUser, nil
}

func MinerInfoController(c *gin.Context) {
	minerUserInterface, ok := c.Get("minerUser")
	if !ok {
		log.Error().Msg("Miner user not found in context")
		c.AbortWithStatusJSON(http.StatusUnauthorized, defaultErrorResponse("Unauthorized"))
		return
	}
	minerUser := minerUserInterface.(*db.MinerUserModel)
	c.JSON(http.StatusOK, defaultSuccessResponse(map[string]string{
		"minerId":         minerUser.ID,
		"subscriptionKey": minerUser.SubscriptionKey,
	}))
}

func WorkerPartnerCreateController(c *gin.Context) {
	jwtClaims, ok := c.Get("userInfo")
	var walletAddress string
	if ok {
		userInfo, ok := jwtClaims.(*jwt.RegisteredClaims)
		if !ok {
			log.Error().Msg("Failed to assert type for userInfo")
			c.AbortWithStatusJSON(http.StatusUnauthorized, defaultErrorResponse("Unauthorized"))
			return
		}
		walletAddress = userInfo.Subject
	}

	if walletAddress == "" {
		log.Error().Msg("Missing wallet address, so cannot find worker by wallet address")
		c.AbortWithStatusJSON(http.StatusInternalServerError, defaultErrorResponse("Missing wallet address"))
		return
	}

	worker, err := orm.NewDojoWorkerORM().GetDojoWorkerByWalletAddress(walletAddress)
	if err != nil {
		c.AbortWithStatusJSON(http.StatusInternalServerError, defaultErrorResponse("Failed to get worker"))
		return
	}

	var requestMap map[string]string
	if err := c.BindJSON(&requestMap); err != nil {
		log.Error().Err(err).Msg("Failed to bind JSON to requestMap")
		c.AbortWithStatusJSON(http.StatusBadRequest, defaultErrorResponse("Invalid request body"))
		return
	}

	name, ok := requestMap["name"]
	if !ok {
		log.Error().Msg("Missing Miner Name")
		c.AbortWithStatusJSON(http.StatusBadRequest, defaultErrorResponse("Missing Miner Name"))
		return
	}

	minerSubscriptionKey, ok := requestMap["minerSubscriptionKey"]
	if !ok {
		log.Error().Msg("Missing minerSubscriptionKey")
		c.AbortWithStatusJSON(http.StatusBadRequest, defaultErrorResponse("Missing minerSubscriptionKey"))
		return
	}

	// Continue with your function if there was no error or if the "not found" condition was handled
	foundMinerUser, _ := orm.NewMinerUserORM().GetUserBySubscriptionKey(minerSubscriptionKey)
	if foundMinerUser == nil {
		c.AbortWithStatusJSON(http.StatusNotFound, defaultErrorResponse("Miner subscription key is invalid"))
		return
	}

	existingPartner, _ := orm.NewWorkerPartnerORM().GetWorkerPartnerByWorkerIdAndSubscriptionKey(worker.ID, minerSubscriptionKey)
	if existingPartner != nil {
		log.Debug().Interface("existingPartner", existingPartner).Msg("Existing partnership found")
		numRowsChanged, err := orm.NewWorkerPartnerORM().DisablePartnerByWorker(worker.ID, minerSubscriptionKey, false)
		if numRowsChanged > 0 && err == nil {
			log.Info().Int("numRowsChanged", numRowsChanged).Err(err).Msg("Worker-miner partnership re-enabled")
			c.AbortWithStatusJSON(http.StatusOK, defaultSuccessResponse("Worker-miner partnership re-enabled"))
			return
		}
		log.Error().Int("numRowsChanged", numRowsChanged).Err(err).Msg("Failed to re-enable worker-miner partnership")
		c.AbortWithStatusJSON(http.StatusInternalServerError, defaultErrorResponse("Failed to re-enable worker-miner partnership"))
		return
	}

	_, err = orm.NewWorkerPartnerORM().Create(worker.ID, foundMinerUser.ID, name)
	if err != nil {
		c.JSON(http.StatusInternalServerError, defaultErrorResponse("Failed to create worker-miner partnership"))
		return
	}

	c.JSON(http.StatusOK, defaultSuccessResponse("Successfully created worker-miner partnership"))
}

func GetWorkerPartnerListController(c *gin.Context) {
	jwtClaims, ok := c.Get("userInfo")
	if !ok {
		c.AbortWithStatusJSON(http.StatusUnauthorized, defaultErrorResponse("Unauthorized"))
		return
	}

	userInfo, ok := jwtClaims.(*jwt.RegisteredClaims)
	if !ok {
		c.AbortWithStatusJSON(http.StatusUnauthorized, defaultErrorResponse("Unauthorized"))
		return
	}

	walletAddress := userInfo.Subject
	foundWorker, err := orm.NewDojoWorkerORM().GetDojoWorkerByWalletAddress(walletAddress)
	if err != nil {
		log.Error().Err(err).Msg("Failed to get worker")
		c.AbortWithStatusJSON(http.StatusInternalServerError, defaultErrorResponse("Failed to get worker"))
		return
	}

	if foundWorker == nil {
		log.Error().Msg("Worker not found")
		c.AbortWithStatusJSON(http.StatusNotFound, defaultErrorResponse("Worker not found"))
		return
	}
	workerPartners, err := orm.NewWorkerPartnerORM().GetWorkerPartnerByWorkerId(foundWorker.ID)
	if err != nil {
		log.Error().Err(err).Msg("Failed to get worker partners")
		c.AbortWithStatusJSON(http.StatusInternalServerError, defaultErrorResponse("Failed to get worker partners"))
		return
	}

	listWorkerPartnersResponse := &worker.ListWorkerPartnersResponse{
		Partners: make([]worker.WorkerPartner, 0),
	}
	for _, workerPartner := range workerPartners {
		if workerPartner.IsDeleteByWorker {
			continue
		}
		name, _ := workerPartner.Name()
		listWorkerPartnersResponse.Partners = append(listWorkerPartnersResponse.Partners, worker.WorkerPartner{
			Id:              workerPartner.ID,
			CreatedAt:       workerPartner.CreatedAt,
			SubscriptionKey: workerPartner.MinerSubscriptionKey,
			Name:            name,
		})
	}

	c.JSON(http.StatusOK, defaultSuccessResponse(listWorkerPartnersResponse))
}

func GetTaskByIdController(c *gin.Context) {

	taskID := c.Param("task-id")
	taskService := task.NewTaskService()

	task, err := taskService.GetTaskResponseById(c.Request.Context(), taskID)
	if err != nil {
		c.JSON(http.StatusInternalServerError, defaultErrorResponse("Internal server error"))
		c.Abort()
		return
	}

	if task == nil {
		c.JSON(http.StatusNotFound, defaultErrorResponse("Task not found"))
		return
	}

	// Successful response
	c.JSON(http.StatusOK, defaultSuccessResponse(task))
}

func GetTasksByPageController(c *gin.Context) {
	jwtClaims, ok := c.Get("userInfo")
	if !ok {
		log.Error().Str("userInfo", fmt.Sprintf("%+v", jwtClaims)).Msg("No user info found in context")
		c.JSON(http.StatusUnauthorized, defaultErrorResponse("Unauthorized"))
		return
	}

	userInfo, ok := jwtClaims.(*jwt.RegisteredClaims)
	if !ok {
		c.JSON(http.StatusUnauthorized, defaultErrorResponse("Unauthorized"))
		return
	}

	worker, err := orm.NewDojoWorkerORM().GetDojoWorkerByWalletAddress(userInfo.Subject)
	if err != nil {
		c.JSON(http.StatusInternalServerError, defaultErrorResponse("Failed to get worker"))
		return
	}

	// Get the task query parameter as a single string
	taskParam := c.Query("task")
	if taskParam == "" {
		c.JSON(http.StatusBadRequest, defaultErrorResponse("task parameter is required"))
		return
	}
	// Split the string into a slice of strings
	taskTypes := strings.Split(taskParam, ",")
	if len(taskTypes) == 0 {
		c.JSON(http.StatusBadRequest, defaultErrorResponse("task parameter is required"))
		return
	}

	if len(taskTypes) == 1 && taskTypes[0] == "All" {
		taskTypes = []string{"CODE_GENERATION", "TEXT_TO_IMAGE", "DIALOGUE"}
	}

	// Parsing "page" and "limit" as integers with default values
	pageStr := c.DefaultQuery("page", "1")
	limitStr := c.DefaultQuery("limit", "10")
	sort := c.DefaultQuery("sort", "createdAt")

	page, err := strconv.Atoi(pageStr)
	if err != nil {
		log.Error().Err(err).Msg("Error converting page to integer:")
		c.JSON(http.StatusBadRequest, defaultErrorResponse("Invalid page parameter"))
		return
	}

	limit, err := strconv.Atoi(limitStr)
	if err != nil {
		log.Error().Err(err).Msg("Error converting page to integer:")
		c.JSON(http.StatusBadRequest, defaultErrorResponse("Invalid limit parameter"))
		return
	}

	// fetching tasks by pagination
	taskService := task.NewTaskService()
	taskPagination, taskErrors := taskService.GetTasksByPagination(c.Request.Context(), worker.ID, page, limit, taskTypes, sort)
	if len(taskErrors) > 0 {
		isBadRequest := false
		errorDetails := make([]string, 0)
		for _, err := range taskErrors {
			errorDetails = append(errorDetails, err.Error())
			if _, ok := err.(*task.ErrInvalidTaskType); ok {
				isBadRequest = true
			}
		}
		log.Error().Interface("errors", errorDetails).Msg("Error getting tasks by pagination")
		if isBadRequest {
			c.AbortWithStatusJSON(http.StatusBadRequest, defaultErrorResponse(errorDetails))
			return
		}
		c.AbortWithStatusJSON(http.StatusInternalServerError, defaultErrorResponse(errorDetails))
		return
	}

	if taskPagination == nil {
		log.Error().Err(err).Msg("Error getting tasks by pagination")
		c.JSON(http.StatusNotFound, defaultErrorResponse("no tasks found"))
		return
	}

	// Successful response
	c.JSON(http.StatusOK, defaultSuccessResponse(taskPagination))
}

func GetTaskResultsController(c *gin.Context) {
	taskId := c.Param("task-id")
	if taskId == "" {
		c.AbortWithStatusJSON(http.StatusBadRequest, defaultErrorResponse("task id is required"))
		return
	}

	taskResultORM := orm.NewTaskResultORM()
	taskResults, err := taskResultORM.GetTaskResultsByTaskId(c.Request.Context(), taskId)
	if err != nil {
		c.AbortWithStatusJSON(http.StatusInternalServerError, defaultErrorResponse("failed to fetch task results"))
		return
	}

	// embed TaskResultModel to reuse its fields
	// override ResultData, also will shadow the original "result_data" JSON field
	type taskResultResponse struct {
		db.TaskResultModel
		ResultData []task.Result `json:"result_data"`
	}
	var formattedTaskResults []taskResultResponse

	for _, taskResult := range taskResults {
		var resultDataItem []task.Result
		err = json.Unmarshal([]byte(string(taskResult.ResultData)), &resultDataItem)
		if err != nil {
			log.Error().Err(err).Str("taskResult.ResultData", string(taskResult.ResultData)).Msg("failed to convert task results")
			c.AbortWithStatusJSON(http.StatusInternalServerError, defaultErrorResponse("failed to convert result data to tempResult"))
			return
		}

		tempResult := taskResultResponse{
			ResultData:      resultDataItem,
			TaskResultModel: taskResult,
		}
		formattedTaskResults = append(formattedTaskResults, tempResult)
	}

	c.JSON(http.StatusOK, defaultSuccessResponse(map[string]interface{}{"taskResults": formattedTaskResults}))
}

func UpdateWorkerPartnerController(c *gin.Context) {
	jwtClaims, _ := c.Get("userInfo")

	var requestMap map[string]string
	if err := c.BindJSON(&requestMap); err != nil {
		log.Error().Err(err).Msg("Failed to bind JSON to requestMap")
		c.AbortWithStatusJSON(http.StatusBadRequest, defaultErrorResponse("Invalid request body"))
		return
	}

	minerSubscriptionKey := requestMap["minerSubscriptionKey"]
	newMinerSubscriptionKey := requestMap["newMinerSubscriptionKey"]
	name := requestMap["name"]

	userInfo, ok := jwtClaims.(*jwt.RegisteredClaims)
	if !ok {
		c.AbortWithStatusJSON(http.StatusUnauthorized, defaultErrorResponse("Unauthorized"))
		return
	}
	dojoWorker, err := orm.NewDojoWorkerORM().GetDojoWorkerByWalletAddress(userInfo.Subject)
	if err != nil {
		c.AbortWithStatusJSON(http.StatusInternalServerError, defaultErrorResponse("Failed to get worker"))
		return
	}

	workerPartnerORM := orm.NewWorkerPartnerORM()
	if minerSubscriptionKey == "" && newMinerSubscriptionKey == "" && name == "" {
		c.AbortWithStatusJSON(http.StatusBadRequest, defaultErrorResponse("Missing required param for update"))
		return
	}
	updatedWorkerPartner, err := workerPartnerORM.UpdateSubscriptionKey(dojoWorker.ID, minerSubscriptionKey, newMinerSubscriptionKey, name)
	if err != nil {
		log.Error().Err(err).Msg("Failed updating subscription key for worker")
		c.AbortWithStatusJSON(http.StatusInternalServerError, defaultErrorResponse(err.Error()))
		return
	}

	log.Info().Msg("Worker partner updated successfully")
	c.JSON(http.StatusOK, defaultSuccessResponse(map[string]interface{}{
		"workerPartner": worker.WorkerPartner{
			Id:              updatedWorkerPartner.ID,
			CreatedAt:       updatedWorkerPartner.CreatedAt,
			SubscriptionKey: updatedWorkerPartner.MinerSubscriptionKey,
			Name:            *updatedWorkerPartner.InnerWorkerPartner.Name,
		},
	}))
}

func DisableMinerByWorkerController(c *gin.Context) {
	var requestMap map[string]interface{}
	if err := c.BindJSON(&requestMap); err != nil {
		log.Error().Err(err).Msg("Failed to bind JSON to requestMap")
		c.AbortWithStatusJSON(http.StatusBadRequest, defaultErrorResponse("Invalid request body"))
		return
	}

	const SUB_KEY = "minerSubscriptionKey"
	const DISABLE_KEY = "toDisable"

	minerSubKeyInterface, minerSubscriptionKeyExists := requestMap[SUB_KEY]
	minerSubscriptionKey, ok := minerSubKeyInterface.(string)
	if !minerSubscriptionKeyExists || minerSubscriptionKey == "" || !ok {
		c.JSON(http.StatusBadRequest, defaultErrorResponse(SUB_KEY+" is required, must be a string, and cannot be empty"))
		return
	}

	toDisableInterface, toDisableExists := requestMap[DISABLE_KEY]
	if !toDisableExists {
		c.JSON(http.StatusBadRequest, defaultErrorResponse(DISABLE_KEY+" is required"))
		return
	}
	jwtClaims, _ := c.Get("userInfo")

	userInfo, ok := jwtClaims.(*jwt.RegisteredClaims)
	if !ok {
		c.JSON(http.StatusUnauthorized, defaultErrorResponse("Unauthorized"))
		return
	}
	worker, err := orm.NewDojoWorkerORM().GetDojoWorkerByWalletAddress(userInfo.Subject)
	if err != nil {
		c.JSON(http.StatusInternalServerError, defaultErrorResponse("Failed to get worker"))
		return
	}

	// check if bool
	toDisableOptional, parseError := parseBool(toDisableInterface)
	if parseError != nil {
		c.JSON(http.StatusBadRequest, defaultErrorResponse(DISABLE_KEY+" must be a boolean value"))

		return
	}
	toDisable := *toDisableOptional

	log.Info().Str("minerSubscriptionKey", minerSubscriptionKey).Bool(DISABLE_KEY, toDisable).Msg("Disabling miner by worker")

	if toDisable {
		count, err := orm.NewWorkerPartnerORM().DisablePartnerByWorker(worker.ID, minerSubscriptionKey, toDisable)

		if err != nil {
			c.JSON(http.StatusInternalServerError, defaultErrorResponse("Failed to disable worker partner"))
			return
		}
		if count > 0 {
			c.JSON(http.StatusOK, defaultSuccessResponse(map[string]interface{}{"message": "Miner disabled successfully"}))
			return
		}
		c.JSON(http.StatusNotFound, defaultErrorResponse("Failed to disable worker partner, no records updated"))
	} else {
		c.JSON(http.StatusBadRequest, defaultErrorResponse("Invalid request param"))
	}
}

func parseBool(value interface{}) (*bool, error) {
	valueBool, ok := value.(bool)
	if ok {
		return &valueBool, nil
	}
	valueParsed, err := strconv.ParseBool(value.(string))
	if err != nil {
		return nil, err
	}
	return &valueParsed, nil
}

func DisableWorkerByMinerController(c *gin.Context) {
	var requestMap map[string]interface{}
	if err := c.BindJSON(&requestMap); err != nil {
		log.Error().Err(err).Msg("Failed to bind JSON to requestMap")
		c.AbortWithStatusJSON(http.StatusBadRequest, defaultErrorResponse("Invalid request body"))
		return
	}

	const WORKER_KEY = "workerId"
	const DISABLE_KEY = "toDisable"

	workerIdInterface, workerIdExists := requestMap[WORKER_KEY]
	workerId, ok := workerIdInterface.(string)
	if !workerIdExists || workerId == "" || !ok {
		c.JSON(http.StatusBadRequest, defaultErrorResponse(WORKER_KEY+" is required and must be a string"))
		return
	}

	toDisableInterface, toDisableExists := requestMap[DISABLE_KEY]
	toDisableOptional, parseError := parseBool(toDisableInterface)
	if !toDisableExists || parseError != nil {
		c.JSON(http.StatusBadRequest, defaultErrorResponse(DISABLE_KEY+" must be a boolean value"))
		return
	}
	toDisable := *toDisableOptional

	minerUserValue, exists := c.Get("minerUser")
	if !exists {
		return
	}
	minerUser, _ := minerUserValue.(*db.MinerUserModel)

	log.Info().Str(WORKER_KEY, workerId).Bool(DISABLE_KEY, toDisable).Str("subscriptionKey", minerUser.SubscriptionKey).Msg("Attempting to disable worker by miner")

	if toDisable {

		count, err := orm.NewWorkerPartnerORM().DisablePartnerByMiner(workerId, minerUser.SubscriptionKey, toDisable)
		if err != nil {
			c.JSON(http.StatusInternalServerError, defaultErrorResponse("Failed to disable worker partner"))
			return
		}
		if count > 0 {
			c.JSON(http.StatusOK, defaultSuccessResponse(map[string]interface{}{"message": "Worker disabled successfully"}))
		} else {
			c.JSON(http.StatusNotFound, defaultErrorResponse("Failed to disable worker partner, no records updated"))
		}
	} else {
		c.JSON(http.StatusBadRequest, defaultErrorResponse("Invalid request param"))
	}
}

func GenerateNonceController(c *gin.Context) {
	address := c.Param("address")
	log.Info().Str("address", address).Msg("Getting address from param")
	if address == "" {
		c.JSON(http.StatusBadRequest, gin.H{"error": "address parameter is required"})
		return
	}

	cache := cache.GetCacheInstance()
	nonce := siwe.GenerateNonce()
	log.Info().Msgf("Wallet address %s generated nonce %s", address, nonce)
	err := cache.SetWithExpire(address, nonce, 1*time.Minute)
	if err != nil {
		log.Error().Str("address", address).Str("nonce", nonce).Err(err).Msg("Failed to store nonce")
		c.JSON(http.StatusInternalServerError, defaultErrorResponse("Failed to store nonce"))
		return
	}

	log.Info().Str("address", address).Str("nonce", nonce).Msg("Nonce generated successfully")
	c.JSON(http.StatusOK, defaultSuccessResponse(map[string]interface{}{"nonce": nonce}))
}

func GetDojoWorkerCountController(c *gin.Context) {
	metricData, err := orm.NewMetricsORM().GetMetricsDataByMetricType(c, db.MetricsTypeTotalNumDojoWorkers)
	if err != nil {
		log.Error().Err(err).Msg("Failed to get worker count")
		c.JSON(http.StatusInternalServerError, defaultErrorResponse("Failed to get worker count"))
		return
	}

	validatedData, err := metric.ValidateMetricData(db.MetricsTypeTotalNumDojoWorkers, metricData.MetricsData)
	if err != nil {
		log.Error().Err(err).Msg("Invalid metric data")
		c.JSON(http.StatusInternalServerError, defaultErrorResponse(err.Error()))
		return
	}

	workerCountData := validatedData.(metric.MetricWorkerCount)
	c.JSON(http.StatusOK, defaultSuccessResponse(metric.GetDojoWorkerCountResp{NumDojoWorkers: workerCountData.TotalNumDojoWorkers}))
}

func GetTotalCompletedTasksController(c *gin.Context) {
	metricData, err := orm.NewMetricsORM().GetMetricsDataByMetricType(c, db.MetricsTypeTotalNumCompletedTasks)
	if err != nil {
		log.Error().Err(err).Msg("Failed to get worker count")
		c.JSON(http.StatusInternalServerError, defaultErrorResponse("Failed to get worker count"))
		return
	}

	validatedData, err := metric.ValidateMetricData(db.MetricsTypeTotalNumDojoWorkers, metricData.MetricsData)
	if err != nil {
		log.Error().Err(err).Msg("Invalid metric data")
		c.JSON(http.StatusInternalServerError, defaultErrorResponse(err.Error()))
		return
	}

	completedTasksData := validatedData.(metric.MetricCompletedTasks)
	c.JSON(http.StatusOK, defaultSuccessResponse(metric.GetDojoWorkerCountResp{NumDojoWorkers: completedTasksData.TotalNumCompletedTasks}))
}

func GetTotalTasksResultsController(c *gin.Context) {
	metricData, err := orm.NewMetricsORM().GetMetricsDataByMetricType(c, db.MetricsTypeTotalNumTaskResults)
	if err != nil {
		log.Error().Err(err).Msg("Failed to get worker count")
		c.JSON(http.StatusInternalServerError, defaultErrorResponse("Failed to get worker count"))
		return
	}

	validatedData, err := metric.ValidateMetricData(db.MetricsTypeTotalNumDojoWorkers, metricData.MetricsData)
	if err != nil {
		log.Error().Err(err).Msg("Invalid metric data")
		c.JSON(http.StatusInternalServerError, defaultErrorResponse(err.Error()))
		return
	}

	totalTasksResults := validatedData.(metric.MetricTaskResults)
	c.JSON(http.StatusOK, defaultSuccessResponse(metric.GetDojoWorkerCountResp{NumDojoWorkers: totalTasksResults.TotalNumTasksResults}))
}<|MERGE_RESOLUTION|>--- conflicted
+++ resolved
@@ -186,12 +186,7 @@
 	ctx := c.Request.Context()
 	taskService := task.NewTaskService()
 
-<<<<<<< HEAD
-	isCompletedTask, err := taskService.ValidateCompletedTaskByWorker(ctx, taskId, worker.ID)
-
-=======
 	task, err := taskService.GetTaskById(ctx, taskId)
->>>>>>> a4f38a43
 	if err != nil {
 		if errors.Is(err, db.ErrNotFound) {
 			log.Error().Err(err).Str("taskId", taskId).Msg("Task not found")
