package api

import (
	"github.com/gin-gonic/gin"
)

func LoginRoutes(router *gin.Engine) {

	// Grouping routes
	workerApiGroup := router.Group("/api/v1")
    {
    	workerApiGroup.POST("/login/auth", LoginMiddleware(), LoginController)
		workerApiGroup.POST("/tasks/", UserAuthMiddleware(), CreateTaskController)
    }
<<<<<<< HEAD
	// Submit a task response by a worker.
	{
		apiGroup.PUT("/v1/tasks/:task-id", SubmitWorkerTaskController)
	}
}
=======
}
 
>>>>>>> e20231e8
<|MERGE_RESOLUTION|>--- conflicted
+++ resolved
@@ -11,14 +11,7 @@
     {
     	workerApiGroup.POST("/login/auth", LoginMiddleware(), LoginController)
 		workerApiGroup.POST("/tasks/", UserAuthMiddleware(), CreateTaskController)
+		workerApiGroup.PUT("/tasks/:task-id", SubmitWorkerTaskController)
     }
-<<<<<<< HEAD
-	// Submit a task response by a worker.
-	{
-		apiGroup.PUT("/v1/tasks/:task-id", SubmitWorkerTaskController)
-	}
 }
-=======
-}
- 
->>>>>>> e20231e8
+ 