--- conflicted
+++ resolved
@@ -9,22 +9,13 @@
 	{
 		worker := apiV1.Group("/worker")
 		{
-<<<<<<< HEAD
-			worker.POST("/login/auth", LoginMiddleware(), LoginController)
+			worker.POST("/login/auth", WorkerLoginMiddleware(), WorkerLoginController)
 			// TODO verify that worker is logged in using WorkerAuthMiddleware
-			worker.POST("/partner", AuthMiddleware(), WorkerPartnerController)
-		}
-		apiV1.POST("/tasks/create-task", UserAuthMiddleware(), CreateTaskController)
-		// TODO verify that worker is logged in using WorkerAuthMiddleware
-		apiV1.PUT("/tasks/submit-result/:task-id", AuthMiddleware(), SubmitTaskResultController)
-=======
-			worker.POST("/login/auth", WorkerLoginMiddleware(), WorkerLoginController)
-			// TODO verify that worker is logged in
 			worker.POST("/partner", WorkerAuthMiddleware(), WorkerPartnerController)
 		}
-		apiV1.POST("/tasks/", MinerLoginMiddleware(), CreateTaskController)
-		apiV1.PUT("/tasks/:task-id", SubmitWorkerTaskController)
->>>>>>> 7bc3b631
+		apiV1.POST("/tasks/create-task", MinerLoginMiddleware(), CreateTaskController)
+		// TODO verify that worker is logged in using WorkerAuthMiddleware
+		apiV1.PUT("/tasks/submit-result/:task-id", WorkerAuthMiddleware(), SubmitTaskResultController)
 
 		miner := apiV1.Group("/miner")
 		{
