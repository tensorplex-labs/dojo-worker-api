package api

import (
	"github.com/gin-gonic/gin"
)

func LoginRoutes(router *gin.Engine) {
	apiV1 := router.Group("/api/v1")
	{
		worker := apiV1.Group("/worker")
		{
			worker.POST("/login/auth", WorkerLoginMiddleware(), WorkerLoginController)
			// TODO verify that worker is logged in using WorkerAuthMiddleware
			worker.POST("/partner", WorkerAuthMiddleware(), WorkerPartnerController)
		}

		tasks := apiV1.Group("/tasks")
		{
			tasks.POST("/create-task", MinerAuthMiddleware(), CreateTaskController)
			tasks.PUT("/submit-result/:task-id", WorkerAuthMiddleware(), SubmitTaskResultController)
<<<<<<< HEAD
			tasks.GET("/:task-id", WorkerAuthMiddleware(), GetTaskByIdController)
			tasks.GET("/", WorkerAuthMiddleware(), GetTasksByPageController)
			// tasks.GET("/:task-id", GetTaskByIdController)
			// tasks.GET("/", GetTasksByPageController)
=======
			tasks.GET("/:task-id", GetTaskByIdController)
			tasks.GET("/", GetTasksByPageController)
			tasks.GET("/get-results/:task-id", GetTaskResultsController)
>>>>>>> 2906909e
		}

		miner := apiV1.Group("/miner")
		{
			miner.POST("/login/auth", MinerLoginMiddleware(), MinerLoginController)
			miner.GET("/info/:hotkey",MinerAuthMiddleware(), MinerInfoController)
		}
	}
}<|MERGE_RESOLUTION|>--- conflicted
+++ resolved
@@ -18,22 +18,16 @@
 		{
 			tasks.POST("/create-task", MinerAuthMiddleware(), CreateTaskController)
 			tasks.PUT("/submit-result/:task-id", WorkerAuthMiddleware(), SubmitTaskResultController)
-<<<<<<< HEAD
 			tasks.GET("/:task-id", WorkerAuthMiddleware(), GetTaskByIdController)
 			tasks.GET("/", WorkerAuthMiddleware(), GetTasksByPageController)
 			// tasks.GET("/:task-id", GetTaskByIdController)
 			// tasks.GET("/", GetTasksByPageController)
-=======
-			tasks.GET("/:task-id", GetTaskByIdController)
-			tasks.GET("/", GetTasksByPageController)
-			tasks.GET("/get-results/:task-id", GetTaskResultsController)
->>>>>>> 2906909e
 		}
 
 		miner := apiV1.Group("/miner")
 		{
 			miner.POST("/login/auth", MinerLoginMiddleware(), MinerLoginController)
-			miner.GET("/info/:hotkey",MinerAuthMiddleware(), MinerInfoController)
+			miner.GET("/info/:hotkey", MinerAuthMiddleware(), MinerInfoController)
 		}
 	}
 }