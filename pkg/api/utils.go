package api

import (
	"sync"

	"github.com/bluele/gcache"
)

var (
	cacheInstance gcache.Cache
	once          sync.Once
)
// Define a common response structure
type ApiResponse struct {
	Success bool        `json:"success"`
	Body    interface{} `json:"body"`
	Error   interface{} `json:"error"`
}

<<<<<<< HEAD
func defaultErrorResponse(errorMsg interface{}) ApiResponse {
=======
func defaultErrorResponse(errorMsg string) ApiResponse {
>>>>>>> c5f66e18
	return ApiResponse{Success: false, Body: nil, Error: errorMsg}
}

func defaultSuccessResponse(body interface{}) ApiResponse {
	return ApiResponse{Success: true, Body: body, Error: nil}
<<<<<<< HEAD
=======
}

func GetCacheInstance() gcache.Cache {
	once.Do(func() {
		cacheInstance = gcache.New(100).ARC().Build()
	})
	return cacheInstance
>>>>>>> c5f66e18
}<|MERGE_RESOLUTION|>--- conflicted
+++ resolved
@@ -10,6 +10,7 @@
 	cacheInstance gcache.Cache
 	once          sync.Once
 )
+
 // Define a common response structure
 type ApiResponse struct {
 	Success bool        `json:"success"`
@@ -17,18 +18,12 @@
 	Error   interface{} `json:"error"`
 }
 
-<<<<<<< HEAD
 func defaultErrorResponse(errorMsg interface{}) ApiResponse {
-=======
-func defaultErrorResponse(errorMsg string) ApiResponse {
->>>>>>> c5f66e18
 	return ApiResponse{Success: false, Body: nil, Error: errorMsg}
 }
 
 func defaultSuccessResponse(body interface{}) ApiResponse {
 	return ApiResponse{Success: true, Body: body, Error: nil}
-<<<<<<< HEAD
-=======
 }
 
 func GetCacheInstance() gcache.Cache {
@@ -36,5 +31,4 @@
 		cacheInstance = gcache.New(100).ARC().Build()
 	})
 	return cacheInstance
->>>>>>> c5f66e18
 }