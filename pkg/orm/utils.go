--- conflicted
+++ resolved
@@ -1,38 +1,37 @@
 package orm
 
 import (
-<<<<<<< HEAD
+	"context"
+	"encoding/json"
+	"fmt"
+	"os"
+	"sync"
+	"time"
+
 	"dojo-api/db"
 	"dojo-api/utils"
 	"os"
 	"sync"
 	"sync/atomic"
 	"time"
-=======
-	"context"
-	"encoding/json"
-	"time"
-	"os"
-	"sync"
-	"fmt"
-
-	"dojo-api/db"
-	"dojo-api/utils"
->>>>>>> cc87e73e
-
-	"github.com/joho/godotenv"
-	"github.com/rs/zerolog/log"
+
 	"github.com/aws/aws-sdk-go-v2/aws"
 	"github.com/aws/aws-sdk-go-v2/config"
 	"github.com/aws/aws-sdk-go-v2/service/secretsmanager"
+	"github.com/joho/godotenv"
+	"github.com/rs/zerolog/log"
 )
+
+type Secret struct {
+	Username string `json:"username"`
+	Password string `json:"password"`
+}
 
 type PrismaClientWrapper struct {
 	QueryTracker *QueryTracker
 	Client       *db.PrismaClient
 }
 
-<<<<<<< HEAD
 func (p *PrismaClientWrapper) BeforeQuery() {
 	p.QueryTracker.BeforeQuery()
 }
@@ -65,85 +64,65 @@
 }
 
 var connHandler *ConnHandler
-=======
-type Secret struct {
-	Username string `json:"username"`
-	Password string `json:"password"`
-}
-
-var connHandler *SimpleConnHandler
->>>>>>> cc87e73e
 var once sync.Once
 
 func GetConnHandler() *ConnHandler {
 	once.Do(func() {
-<<<<<<< HEAD
 		connHandler = &ConnHandler{
 			clientWrappers: make(map[string]PrismaClientWrapper),
-=======
-		connString := GetPostgresConnString()
-		println(connString)
-		prismaConfig := db.WithDatasourceURL(connString)
-		connHandler = &SimpleConnHandler{
-			client:      db.NewClient(prismaConfig),
-			isConnected: false,
->>>>>>> cc87e73e
 		}
 	})
 	return connHandler
 }
 
-<<<<<<< HEAD
-func GetPrismaClient() *PrismaClientWrapper {
-=======
 func getSecret(secretName string, region string) (Secret, error) {
-    var unmarshalledSecrets Secret
-
-    maxRetries := 10
-    retryDelay := time.Second
-
-    for i := 0; i < maxRetries; i++ {
-        config, err := config.LoadDefaultConfig(context.TODO(), config.WithRegion(region))
-        if err != nil {
-            log.Error().Err(err).Msg("Unable to load SDK config")
-            time.Sleep(retryDelay)
-            continue
-        }
-
-        // Create Secrets Manager client
-        svc := secretsmanager.NewFromConfig(config)
-
-        input := &secretsmanager.GetSecretValueInput{
-            SecretId:     aws.String(secretName),
-            VersionStage: aws.String("AWSCURRENT"), // VersionStage defaults to AWSCURRENT if unspecified
-        }
-
-        result, err := svc.GetSecretValue(context.TODO(), input)
-        if err != nil {
-            log.Error().Err(err).Msg("Unable to retrieve secret")
-            time.Sleep(retryDelay)
-            continue
-        }
-
-        // Decrypts secret using the associated KMS key.
-        var secretString string = *result.SecretString
-
-        if err := json.Unmarshal([]byte(secretString), &unmarshalledSecrets); err != nil {
-            log.Error().Err(err).Msg("Unable to unmarshal secret")
-            time.Sleep(retryDelay)
-            continue
-        }
-
-        if unmarshalledSecrets.Username == "" || unmarshalledSecrets.Password == "" {
-            log.Error().Msg("Unable to retrieve username or password from secret")
-            time.Sleep(retryDelay)
-            continue
-        }
-
-        return unmarshalledSecrets, nil
-    }
-
-    return unmarshalledSecrets, fmt.Errorf("failed to retrieve secret after %d retries", maxRetries)
+	var unmarshalledSecrets Secret
+
+	maxRetries := 10
+	retryDelay := time.Second
+
+	for i := 0; i < maxRetries; i++ {
+		config, err := config.LoadDefaultConfig(context.TODO(), config.WithRegion(region))
+		if err != nil {
+			log.Error().Err(err).Msg("Unable to load SDK config")
+			time.Sleep(retryDelay)
+			continue
+		}
+
+		// Create Secrets Manager client
+		svc := secretsmanager.NewFromConfig(config)
+
+		input := &secretsmanager.GetSecretValueInput{
+			SecretId:     aws.String(secretName),
+			VersionStage: aws.String("AWSCURRENT"), // VersionStage defaults to AWSCURRENT if unspecified
+		}
+
+		result, err := svc.GetSecretValue(context.TODO(), input)
+		if err != nil {
+			log.Error().Err(err).Msg("Unable to retrieve secret")
+			time.Sleep(retryDelay)
+			continue
+		}
+
+		// Decrypts secret using the associated KMS key.
+		var secretString string = *result.SecretString
+
+		if err := json.Unmarshal([]byte(secretString), &unmarshalledSecrets); err != nil {
+			log.Error().Err(err).Msg("Unable to unmarshal secret")
+			time.Sleep(retryDelay)
+			continue
+		}
+
+		if unmarshalledSecrets.Username == "" || unmarshalledSecrets.Password == "" {
+			log.Error().Msg("Unable to retrieve username or password from secret")
+			time.Sleep(retryDelay)
+			continue
+		}
+
+		return unmarshalledSecrets, nil
+	}
+
+	return unmarshalledSecrets, fmt.Errorf("failed to retrieve secret after %d retries", maxRetries)
 }
 func GetPostgresConnString() string {
 	if err := godotenv.Load(); err != nil {
@@ -151,9 +130,9 @@
 		return ""
 	}
 
-	if utils.LoadDotEnv("RUNTIME_ENV") == "local"{
+	if utils.LoadDotEnv("RUNTIME_ENV") == "local" {
 		return utils.LoadDotEnv("DATABASE_URL")
-	}else{
+	} else {
 		var username string
 		var password string
 		postgresBase := "postgresql://%s:%s@%s:5432/%s?schema=public"
@@ -166,7 +145,7 @@
 			}
 			username = secrets.Username
 			password = secrets.Password
-		}else{
+		} else {
 			username = os.Getenv("DB_USERNAME")
 			password = os.Getenv("DB_PASSWORD")
 		}
@@ -175,8 +154,7 @@
 	}
 }
 
-func GetPrismaClient() *db.PrismaClient {
->>>>>>> cc87e73e
+func GetPrismaClient() *PrismaClientWrapper {
 	handler := GetConnHandler()
 	credentials := getPostgresCredentials()
 	currentConnString := buildPostgresConnString(credentials.username, credentials.password)
