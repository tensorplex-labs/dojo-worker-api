--- conflicted
+++ resolved
@@ -2,16 +2,11 @@
 
 import (
 	"context"
-	"dojo-api/db"
-<<<<<<< HEAD
-	"errors"
-
-	"github.com/rs/zerolog/log"
-=======
 	"fmt"
 	"log"
 	"time"
->>>>>>> 7bc3b631
+
+	"dojo-api/db"
 )
 
 type MinerUserORM struct {
@@ -34,7 +29,6 @@
 		db.MinerUser.APIKeyExpireAt.Set(expiry),
 		db.MinerUser.IsVerified.Set(isVerified),
 	).Exec(ctx)
-
 	if err != nil {
 		log.Printf("Error creating user: %v", err)
 		return nil, err
@@ -52,14 +46,7 @@
 		db.MinerUser.APIKey.Equals(apiKey),
 	).Exec(ctx)
 	if err != nil {
-<<<<<<< HEAD
-		if errors.Is(err, db.ErrNotFound) {
-			log.Error().Err(err).Str("apiKey", apiKey).Msgf("Miner user not found with API key")
-			return nil, err
-		}
-=======
 		log.Printf("Error retrieving user by API key: %v", err)
->>>>>>> 7bc3b631
 		return nil, err
 	}
 	return user, nil
