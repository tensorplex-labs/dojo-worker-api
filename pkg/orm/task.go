package orm

import (
	"context"
	"errors"
	"fmt"
	"strconv"
	"strings"
	"time"

	"dojo-api/db"

	sq "github.com/Masterminds/squirrel"

	"github.com/rs/zerolog/log"
)

type TaskORM struct {
	dbClient      *db.PrismaClient
	clientWrapper *PrismaClientWrapper
}

func NewTaskORM() *TaskORM {
	clientWrapper := GetPrismaClient()
	return &TaskORM{dbClient: clientWrapper.Client, clientWrapper: clientWrapper}
}

// DOES NOT USE ANY DEFAULT VALUES, SO REMEMBER TO SET THE RIGHT STATUS
// CreateTask creates a new task in the database with the provided details.
// Ignores `Status` and `NumResults` fields as they are set to default values.
func (o *TaskORM) CreateTask(ctx context.Context, task db.InnerTask, minerUserId string) (*db.TaskModel, error) {
	o.clientWrapper.BeforeQuery()
	defer o.clientWrapper.AfterQuery()

	createdTask, err := o.dbClient.Task.CreateOne(
		db.Task.ExpireAt.Set(task.ExpireAt),
		db.Task.Title.Set(task.Title),
		db.Task.Body.Set(task.Body),
		db.Task.Type.Set(task.Type),
		db.Task.TaskData.Set(task.TaskData),
		db.Task.Status.Set(task.Status),
		db.Task.MaxResults.Set(task.MaxResults),
		db.Task.NumResults.Set(task.NumResults),
		db.Task.NumCriteria.Set(task.NumCriteria),
		db.Task.MinerUser.Link(
			db.MinerUser.ID.Equals(minerUserId),
		),
	).Exec(ctx)
	return createdTask, err
}

func (o *TaskORM) GetById(ctx context.Context, taskId string) (*db.TaskModel, error) {
	o.clientWrapper.BeforeQuery()
	defer o.clientWrapper.AfterQuery()
	task, err := o.dbClient.Task.FindUnique(
		db.Task.ID.Equals(taskId),
	).Exec(ctx)
	return task, err
}

func (o *TaskORM) GetByPage(ctx context.Context, offset, limit int, sortQuery db.TaskOrderByParam, taskTypes []db.TaskType) ([]db.TaskModel, error) {
	o.clientWrapper.BeforeQuery()
	defer o.clientWrapper.AfterQuery()
	tasks, err := o.dbClient.Task.FindMany(
		db.Task.Type.In(taskTypes),
	).OrderBy(sortQuery).
		Skip(offset).
		Take(limit).
		Exec(ctx)
	return tasks, err
}

// TODO: Optimization
func (o *TaskORM) GetTaskByIdWithSub(ctx context.Context, taskId string, workerId string) (*db.TaskModel, error) {
	o.clientWrapper.BeforeQuery()
	defer o.clientWrapper.AfterQuery()
	// Fetch the task along with its associated MinerUser
	task, err := o.dbClient.Task.FindUnique(
		db.Task.ID.Equals(taskId),
	).With(
		db.Task.MinerUser.Fetch().With(
			db.MinerUser.SubscriptionKeys.Fetch(), // Fetch the SubscriptionKeys related to MinerUser
		),
	).Exec(ctx)
	if err != nil {
		log.Error().Err(err).Msg("Error in fetching task by taskId")
		return nil, err
	}

	if task == nil {
		log.Error().Err(err).Msg("No Task found with the given taskId")
		return nil, err
	}

	// Retrieve the MinerUser from the fetched task
	minerUser, ok := task.MinerUser()
	if !ok || minerUser == nil {
		log.Error().Err(err).Msg("Error in fetching MinerUser by MinerSubscriptionKey")
		return nil, err
	}

	// Retrieve the SubscriptionKeys from the fetched MinerUser
	subscriptionKeys := minerUser.SubscriptionKeys()
	if subscriptionKeys == nil || len(subscriptionKeys) == 0 {
		log.Error().Err(err).Msg("Error in fetching SubscriptionKeys by MinerUser")
		return nil, err
	}

	validSubscriptionKeys := make([]string, 0)

	// Iterate through the subscription keys to find the valid one
	for _, subscriptionKey := range subscriptionKeys {
		if !subscriptionKey.IsDelete {
			validSubscriptionKeys = append(validSubscriptionKeys, subscriptionKey.Key)
		}
	}

	if len(validSubscriptionKeys) == 0 {
		log.Error().Msg("No valid SubscriptionKey found for the given MinerUser")
		return nil, errors.New("no valid SubscriptionKey found")
	}

	// Check if there's a WorkerPartner link for the given MinerUser and DojoWorker
	exists, err := o.dbClient.WorkerPartner.FindFirst(
		db.WorkerPartner.MinerSubscriptionKey.In(validSubscriptionKeys),
		db.WorkerPartner.WorkerID.Equals(workerId),
		db.WorkerPartner.IsDeleteByMiner.Equals(false),
		db.WorkerPartner.IsDeleteByWorker.Equals(false),
	).Exec(ctx)
	if err != nil {
		log.Error().Err(err).Msg("Error in fetching WorkerPartner by MinerSubscriptionKey and WorkerID")
		return nil, err
	}
	if exists == nil {
		log.Error().Err(err).Msg("No WorkerPartner found with the given MinerSubscriptionKey and WorkerID")
		return nil, err
	}

	// If all checks pass, return the task
	return task, nil
}

// TODO: Optimization
func (o *TaskORM) GetTasksByWorkerSubscription(ctx context.Context, workerId string, offset, limit int, sortQuery db.TaskOrderByParam, taskTypes []db.TaskType, isSkipTask bool) ([]db.TaskModel, int, error) {
	o.clientWrapper.BeforeQuery()
	defer o.clientWrapper.AfterQuery()
	// Fetch all active WorkerPartner records to retrieve MinerUser's subscription keys.
	partners, err := o.dbClient.WorkerPartner.FindMany(
		db.WorkerPartner.WorkerID.Equals(workerId),
		db.WorkerPartner.IsDeleteByMiner.Equals(false),
		db.WorkerPartner.IsDeleteByWorker.Equals(false),
	).Exec(ctx)
	if err != nil {
		log.Error().Err(err).Msg("Error in fetching WorkerPartner by WorkerID")
		return nil, 0, err
	}

	// Collect Subscription keys from the fetched WorkerPartner records
	var subscriptionKeys []string
	for _, partner := range partners {
		subscriptionKeys = append(subscriptionKeys, partner.MinerSubscriptionKey)
	}

	if len(subscriptionKeys) == 0 {
		log.Error().Err(err).Msg("No WorkerPartner found with the given WorkerID")
		return nil, 0, err
	}

	filterParams := []db.TaskWhereParam{
		db.Task.MinerUser.Where(
			db.MinerUser.SubscriptionKeys.Some(
				db.SubscriptionKey.Key.In(subscriptionKeys), // SubscriptionKey should be one of the keys in the subscriptionKeys slice.
			),
		),
	}

	if len(taskTypes) > 0 {
		filterParams = append(filterParams, db.Task.Type.In(taskTypes))
	}

	if isSkipTask {
		filterParams = append(filterParams, db.Task.Status.Equals(db.TaskStatusInProgress))
	}

	log.Debug().Interface("taskTypes", taskTypes).Msgf("Filter Params: %v", filterParams)

	// Fetch tasks associated with these subscription keys
	tasks, err := o.dbClient.Task.FindMany(
		filterParams...,
	).OrderBy(sortQuery).
		Skip(offset).
		Take(limit).
		Exec(ctx)
	if err != nil {
		log.Error().Err(err).Msg("Error in fetching tasks by WorkerSubscriptionKey")
		return nil, 0, err
	}

	// TODO commented out for now, testing raw query speed
	// totalTasks, err := o.dbClient.Task.FindMany(
	// 	filterParams...,
	// ).Exec(ctx)

	totalTasks, err := o.countTasksByWorkerSubscription(ctx, taskTypes, subscriptionKeys, isSkipTask)
	if err != nil {
		log.Error().Err(err).Msg("Error in fetching total tasks by WorkerSubscriptionKey")
		return nil, 0, err
	}

	log.Info().Int("totalTasks", totalTasks).Msgf("Successfully fetched total tasks fetched for worker ID %v", workerId)
	return tasks, totalTasks, nil
}

// This function uses raw queries to calculate count(*) since this functionality is missing from the prisma go client
// and using findMany with the filter params and then len(tasks) is facing performance issues
<<<<<<< HEAD
func (o *TaskORM) countTasksByWorkerSubscription(ctx context.Context, taskTypes []db.TaskType, subscriptionKeys []string, isSkipTask bool) (int, error) {
	var taskTypeParams []string
=======
func (o *TaskORM) countTasksByWorkerSubscription(ctx context.Context, taskTypes []db.TaskType, subscriptionKeys []string) (int, error) {
	var taskTypesParam []string
>>>>>>> 7edee1ee
	for _, taskType := range taskTypes {
		taskTypesParam = append(taskTypesParam, string(taskType))
	}

	validSubscriptionKeys := make([]string, 0)
	for _, key := range subscriptionKeys {
		if !strings.HasPrefix(key, "sk-") || len(key[3:]) != 32 {
			continue
		}
		validSubscriptionKeys = append(validSubscriptionKeys, key)
	}

	// need to set subquery to use "$?" and let the main query use dollar to resolve placeholders
	subQuery, subQueryArgs, err := sq.Select("miner_user_id").
		From("\"SubscriptionKey\"").
		Where(sq.Eq{"key": subscriptionKeys}).
		PlaceholderFormat(sq.Question).
		ToSql()
	if err != nil {
		log.Error().Err(err).Msg("Error building subquery")
		return 0, err
	}

	mainQuery := sq.Select("count(*) as total_tasks").
		From("\"Task\"").
		Where(sq.Expr(fmt.Sprintf("miner_user_id IN (%s)", subQuery), subQueryArgs...)).
		// need to do this since TaskType is a custom prisma enum type
		Where(sq.Expr(fmt.Sprintf("type in ('%s')", strings.Join(taskTypesParam, "', '")))).
		PlaceholderFormat(sq.Dollar)

	// Conditionally add the status filter if isSkipTask is true
	if isSkipTask {
		mainQuery = mainQuery.Where(sq.Expr("status = ?::\"TaskStatus\"", "IN_PROGRESS"))
	}

	sql, args, err := mainQuery.ToSql()
	if err != nil {
		log.Error().Err(err).Msg("Error building full SQL query")
		return 0, err
	}

	log.Debug().Interface("args", args).Msgf("Query Builder built raw SQL query: %s", sql)

	// unsure why it's a raw string, when the examples say it's a raw int
	var res []struct {
		TotalTasks db.RawString `json:"total_tasks"`
	}
	err = o.clientWrapper.Client.Prisma.QueryRaw(sql, args...).Exec(ctx, &res)
	if err != nil {
		log.Error().Err(err).Msg("Error executing raw query for total tasks")
		return 0, err
	}

	if len(res) == 0 {
		// probably didn't name the right fields in the raw query,
		// "total_tasks" need to match in res and named alias from count(*)
		log.Error().Msg("No tasks found")
		return 0, err
	}

	totalTasksStr := string(res[0].TotalTasks)
	log.Info().Interface("totalTasks", totalTasksStr).Msg("Total tasks fetched using raw query")

	totalTasks, err := strconv.Atoi(totalTasksStr)
	if err != nil {
		log.Error().Err(err).Msg("Error converting total tasks to integer")
		return 0, err
	}

	return totalTasks, nil
}

// check every three mins for expired tasks
func (o *TaskORM) UpdateExpiredTasks(ctx context.Context) {
	for range time.Tick(3 * time.Minute) {
		log.Info().Msg("Checking for expired tasks")
		o.clientWrapper.BeforeQuery()
		// Fetch all expired tasks
		tasks, err := o.dbClient.Task.
			FindMany(
				db.Task.ExpireAt.Lte(time.Now()),
				db.Task.Status.Equals(db.TaskStatusInProgress),
			).
			OrderBy(db.Task.CreatedAt.Order(db.SortOrderDesc)).
			Exec(ctx)
		if err != nil {
			log.Error().Err(err).Msg("Error in fetching expired tasks")
		}

		if len(tasks) == 0 {
			log.Info().Msg("No newly expired tasks to update skipping...")
			continue
		} else {
			log.Info().Msgf("Fetched %v newly expired tasks", len(tasks))
		}

		var txns []db.PrismaTransaction
		for i, taskModel := range tasks {
			transaction := o.dbClient.Task.FindUnique(
				db.Task.ID.Equals(taskModel.ID),
			).Update(
				db.Task.Status.Set(db.TaskStatusExpired),
				db.Task.UpdatedAt.Set(time.Now()),
			).Tx()

			txns = append(txns, transaction)

			if len(txns) == 100 || (i == len(tasks)-1 && len(txns) > 0) {
				if err := o.dbClient.Prisma.Transaction(txns...).Exec(ctx); err != nil {
					log.Error().Err(err).Msg("Error in updating batch of task status to expired")
				}
				txns = []db.PrismaTransaction{}
			}
		}

		o.clientWrapper.AfterQuery()
	}
}

func (o *TaskORM) GetCompletedTaskCount(ctx context.Context) (int, error) {
	o.clientWrapper.BeforeQuery()
	defer o.clientWrapper.AfterQuery()

	var result []struct {
		Count db.RawString `json:"count"`
	}

	query := "SELECT COUNT(*) as count FROM \"TaskResult\" WHERE status = 'COMPLETED';"
	err := o.clientWrapper.Client.Prisma.QueryRaw(query).Exec(ctx, &result)
	if err != nil {
		return 0, err
	}

	if len(result) == 0 {
		return 0, fmt.Errorf("no results found for completed tasks count query")
	}

	taskCountStr := string(result[0].Count)
	taskCountInt, err := strconv.Atoi(taskCountStr)
	if err != nil {
		return 0, err
	}

	return taskCountInt, nil
}<|MERGE_RESOLUTION|>--- conflicted
+++ resolved
@@ -213,13 +213,8 @@
 
 // This function uses raw queries to calculate count(*) since this functionality is missing from the prisma go client
 // and using findMany with the filter params and then len(tasks) is facing performance issues
-<<<<<<< HEAD
 func (o *TaskORM) countTasksByWorkerSubscription(ctx context.Context, taskTypes []db.TaskType, subscriptionKeys []string, isSkipTask bool) (int, error) {
-	var taskTypeParams []string
-=======
-func (o *TaskORM) countTasksByWorkerSubscription(ctx context.Context, taskTypes []db.TaskType, subscriptionKeys []string) (int, error) {
 	var taskTypesParam []string
->>>>>>> 7edee1ee
 	for _, taskType := range taskTypes {
 		taskTypesParam = append(taskTypesParam, string(taskType))
 	}
