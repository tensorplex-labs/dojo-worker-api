--- conflicted
+++ resolved
@@ -183,22 +183,6 @@
 		return nil, 0, err
 	}
 
-<<<<<<< HEAD
-	return tasks, len(totalTasks), nil
-}
-
-func (o *TaskORM) GetCompletedTaskCount(ctx context.Context) (int, error) {
-	o.clientWrapper.BeforeQuery()
-	defer o.clientWrapper.AfterQuery()
-
-	completedTasks, err := o.dbClient.Task.FindMany(
-		db.Task.Status.Equals(db.TaskStatusCompleted),
-	).Exec(ctx)
-	if err != nil {
-		return 0, err
-	}
-	return len(completedTasks), nil
-=======
 	log.Info().Int("totalTasks", totalTasks).Msgf("Successfully fetched total tasks fetched for worker ID %v", workerId)
 	return tasks, totalTasks, nil
 }
@@ -313,5 +297,17 @@
 
 		o.clientWrapper.AfterQuery()
 	}
->>>>>>> 595765cd
+}
+
+func (o *TaskORM) GetCompletedTaskCount(ctx context.Context) (int, error) {
+	o.clientWrapper.BeforeQuery()
+	defer o.clientWrapper.AfterQuery()
+
+	completedTasks, err := o.dbClient.Task.FindMany(
+		db.Task.Status.Equals(db.TaskStatusCompleted),
+	).Exec(ctx)
+	if err != nil {
+		return 0, err
+	}
+	return len(completedTasks), nil
 }