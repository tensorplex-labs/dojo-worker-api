package metric

import (
	"context"
	"encoding/json"
	"fmt"

	"dojo-api/db"
	"dojo-api/pkg/cache"
	"dojo-api/pkg/event"
	"dojo-api/pkg/orm"

	"github.com/redis/go-redis/v9"
	"github.com/rs/zerolog/log"
)

type MetricService struct {
	metricORM *orm.MetricsORM
}

func NewMetricService() *MetricService {
	return &MetricService{
		metricORM: orm.NewMetricsORM(),
	}
}

func (metricService *MetricService) UpdateDojoWorkerCount(ctx context.Context) error {
	workerORM := orm.NewDojoWorkerORM()
	workerCounts, err := workerORM.GetDojoWorkers()
	if err != nil {
		log.Error().Err(err).Msg("Failed to get dojo workers")
		return err
	}

	metricORM := orm.NewMetricsORM()
	newMetricData := MetricWorkerCount{TotalNumDojoWorkers: workerCounts}
	log.Info().Interface("DojoWorkerCount", newMetricData).Msg("Updating dojo worker count metric")

	err = metricORM.CreateNewMetric(ctx, db.MetricsTypeTotalNumDojoWorkers, newMetricData)
	return err
}

func (metricService *MetricService) UpdateCompletedTaskCount(ctx context.Context) error {
	cache := cache.GetCacheInstance()
	cacheKey := string(cache.Keys.CompletedTasksTotal)
	metricORM := orm.NewMetricsORM()

	// Try to get current count from Redis
	currentCount, err := cache.Redis.Get(ctx, cacheKey).Int64()
	log.Info().Int64("CompletedTasksCount", currentCount).Msg("Current completed tasks count")
	if err == redis.Nil { // Key doesn't exist
		// Get the last metric from database
		lastMetric, err := metricORM.GetMetricsDataByMetricType(ctx, db.MetricsTypeTotalNumCompletedTasks)
		if err != nil && !db.IsErrNotFound(err) {
			return err
		}

		// Initialize Redis counter with last known value from database
		var initialCount int64 = 0
		if lastMetric != nil {
			var lastMetricData MetricCompletedTasksCount
			if err := json.Unmarshal(lastMetric.MetricsData, &lastMetricData); err != nil {
				return err
			}
			log.Info().Interface("LastMetricData", lastMetricData).Msg("Last Completed Tasks Count in Metrics")
			initialCount = int64(lastMetricData.TotalNumCompletedTasks)
		}

		if err := cache.Redis.Set(ctx, cacheKey, initialCount, 0).Err(); err != nil {
			return err
		}
		log.Info().Int64("initial_count", initialCount).Msg("Initialized completed tasks counter")
	} else if err != nil {
		return err
	}

	// Increment the counter
	count, err := cache.Redis.Incr(ctx, cacheKey).Result()
	if err != nil {
		log.Error().Err(err).Msg("Failed to increment completed tasks count")
		return err
	}

	// Store in database
	newMetricData := MetricCompletedTasksCount{TotalNumCompletedTasks: int(count)}
	log.Info().Interface("CompletedTaskCount", newMetricData).Msg("Updating completed tasks count metric")

	return metricORM.CreateNewMetric(ctx, db.MetricsTypeTotalNumCompletedTasks, newMetricData)
}

func (metricService *MetricService) UpdateTotalTaskResultsCount(ctx context.Context) error {
	cache := cache.GetCacheInstance()
	cacheKey := string(cache.Keys.TaskResultsTotal)
	metricORM := orm.NewMetricsORM()

	// Try to get current count from Redis
	currentCount, err := cache.Redis.Get(ctx, cacheKey).Int64()
	log.Info().Int64("TaskResultsCount", currentCount).Msg("Current task results count")
	if err == redis.Nil { // Key doesn't exist (e.g., after Redis restart)
		// Get the last metric from database
		lastMetric, err := metricORM.GetMetricsDataByMetricType(ctx, db.MetricsTypeTotalNumTaskResults)
		if err != nil && !db.IsErrNotFound(err) {
			return err
		}

		// Initialize Redis counter with last known value from database
		// If no metric is found, counter will start from 0
		var initialCount int64 = 0
		if lastMetric != nil {
			var lastMetricData MetricTaskResultsCount
			if err := json.Unmarshal(lastMetric.MetricsData, &lastMetricData); err != nil {
				return err
			}
			log.Info().Interface("LastMetricData", lastMetricData).Msg("Last Task Results Count in Metrics")
			initialCount = int64(lastMetricData.TotalNumTasksResults)
		}

		if err := cache.Redis.Set(ctx, cacheKey, initialCount, 0).Err(); err != nil {
			return err
		}
		log.Info().Int64("initial_count", initialCount).Msg("Initialized task results counter")
	} else if err != nil {
		return err
	}

	// Increment the counter
	count, err := cache.Redis.Incr(ctx, cacheKey).Result()
	if err != nil {
		log.Error().Err(err).Msg("Failed to increment task results count")
		return err
	}

	// Store in database
	newMetricData := MetricTaskResultsCount{TotalNumTasksResults: int(count)}
	log.Info().Interface("TotalTaskResultsCount", newMetricData).Msg("Updating total task results count metric")

	return metricORM.CreateNewMetric(ctx, db.MetricsTypeTotalNumTaskResults, newMetricData)
}

func (metricService *MetricService) UpdateAvgTaskCompletionTime(ctx context.Context) error {
	eventORM := orm.NewEventsORM()
	metricORM := orm.NewMetricsORM()

	// calculate average task completion time directly in db
	avgCompletionTime, err := eventORM.GetAverageTaskCompletionTime(ctx)
	if err != nil {
		log.Error().Err(err).Msg("Failed to get average task completion time")
		return err
	}

<<<<<<< HEAD
	// events, err := eventORM.GetEventsByType(ctx, db.EventsTypeTaskCompletionTime)
	// if err != nil {
	// 	log.Error().Err(err).Msg("Failed to get task completion time events")
	// 	return err
	// }
	// totalCompletionTime, err := CalculateTotalTaskCompletionTime(events)
	// if err != nil {
	// 	log.Error().Err(err).Msg("Failed to calculate total task completion time")
	// 	return err
	// }
	// avgCompletionTime := *totalCompletionTime / len(events)

=======
	// Check if there are any events to prevent divide by zero
	if len(events) == 0 {
		log.Warn().Msg("No task completion events found, skipping average calculation")
		return nil
	}

	totalCompletionTime, err := CalculateTotalTaskCompletionTime(events)
	if err != nil {
		log.Error().Err(err).Msg("Failed to calculate total task completion time")
		return err
	}

	// Add null check for totalCompletionTime
	if totalCompletionTime == nil {
		log.Error().Msg("Total completion time is nil")
		return err
	}

	avgCompletionTime := *totalCompletionTime / len(events)
>>>>>>> 7bea0876
	newMetricData := MetricAvgTaskCompletionTime{AverageTaskCompletionTime: avgCompletionTime}
	log.Info().Interface("AvgTaskCompletionTime", newMetricData).Msg("Updating average task completion time metric")

	err = metricORM.CreateNewMetric(ctx, db.MetricsTypeAverageTaskCompletionTime, newMetricData)
	return err
}

func CalculateTotalTaskCompletionTime(events []db.EventsModel) (*int, error) {
	var totalCompletionTime int

	for _, e := range events {

		if e.Type != db.EventsTypeTaskCompletionTime {
			continue
		}

		eventData := event.EventTaskCompletionTime{}
		err := json.Unmarshal(e.EventsData, &eventData)
		if err != nil {
			return nil, err
		}

		totalCompletionTime += eventData.TaskCompletionTime
	}
	return &totalCompletionTime, nil
}

// GetCompletedTasksCountByInterval returns the number of completed tasks for each interval between dateFrom and dateTo
func (metricService *MetricService) GetCompletedTasksCountByInterval(ctx context.Context, fromUnix int64, toUnix int64, intervalDays int) ([]IntervalDataPoint, error) {
	if intervalDays <= 0 {
		return nil, fmt.Errorf("interval must be greater than 0")
	}

	taskORM := orm.NewTaskORM()

	intervalResults, err := taskORM.GetCompletedTasksCountByIntervals(ctx, fromUnix, toUnix, intervalDays)
	if err != nil {
		log.Error().Err(err).
			Int64("dateFrom", fromUnix).
			Int64("dateTo", toUnix).
			Int("intervalDays", intervalDays).
			Msg("Failed to get completed tasks count by intervals")
		return nil, err
	}

	dataPoints := make([]IntervalDataPoint, len(intervalResults))
	for i, result := range intervalResults {
		dataPoints[i] = IntervalDataPoint{
			Timestamp:         result.IntervalEnd,
			NumCompletedTasks: result.Count,
		}
	}

	return dataPoints, nil
}<|MERGE_RESOLUTION|>--- conflicted
+++ resolved
@@ -148,40 +148,6 @@
 		return err
 	}
 
-<<<<<<< HEAD
-	// events, err := eventORM.GetEventsByType(ctx, db.EventsTypeTaskCompletionTime)
-	// if err != nil {
-	// 	log.Error().Err(err).Msg("Failed to get task completion time events")
-	// 	return err
-	// }
-	// totalCompletionTime, err := CalculateTotalTaskCompletionTime(events)
-	// if err != nil {
-	// 	log.Error().Err(err).Msg("Failed to calculate total task completion time")
-	// 	return err
-	// }
-	// avgCompletionTime := *totalCompletionTime / len(events)
-
-=======
-	// Check if there are any events to prevent divide by zero
-	if len(events) == 0 {
-		log.Warn().Msg("No task completion events found, skipping average calculation")
-		return nil
-	}
-
-	totalCompletionTime, err := CalculateTotalTaskCompletionTime(events)
-	if err != nil {
-		log.Error().Err(err).Msg("Failed to calculate total task completion time")
-		return err
-	}
-
-	// Add null check for totalCompletionTime
-	if totalCompletionTime == nil {
-		log.Error().Msg("Total completion time is nil")
-		return err
-	}
-
-	avgCompletionTime := *totalCompletionTime / len(events)
->>>>>>> 7bea0876
 	newMetricData := MetricAvgTaskCompletionTime{AverageTaskCompletionTime: avgCompletionTime}
 	log.Info().Interface("AvgTaskCompletionTime", newMetricData).Msg("Updating average task completion time metric")
 
